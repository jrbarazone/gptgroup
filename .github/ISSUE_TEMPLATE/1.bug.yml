--- conflicted
+++ resolved
@@ -30,15 +30,10 @@
           - If it's a crash, provide traceback.
   - type: checkboxes
     attributes:
-<<<<<<< HEAD
-      label: Duplicates
-      description: Please [search the history](https://github.com/Significant-Gravitas/Auto-GPT/issues) to see if an issue already exists for the same problem.
-=======
       label: GPT-3 or GPT-4
       description: >
         If you are using Auto-GPT with `--gpt3only`, your problems may be caused by
         the limitations of GPT-3.5
->>>>>>> f41febd3
       options:
         - label: I am using Auto-GPT with GPT-3 (GPT-3.5)
   - type: textarea
