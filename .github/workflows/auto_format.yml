name: auto-format
on: pull_request
jobs:
  format:
    runs-on: ubuntu-latest
    steps:
      - name: Checkout PR branch
        uses: actions/checkout@v2
        with:
<<<<<<< HEAD
          ref: ${{ github.event.pull_request.head.ref }}
=======
          ref: ${{ github.event.pull_request.head.sha }}
>>>>>>> d6f2aceb
      - name: autopep8
        uses: peter-evans/autopep8@v1
        with:
          args: --exit-code --recursive --in-place --aggressive --aggressive .
      - name: Check for modified files
        id: git-check
        run: echo "modified=$(if git diff-index --quiet HEAD --; then echo "false"; else echo "true"; fi)" >> $GITHUB_ENV
      - name: Push changes
        if: steps.git-check.outputs.modified == 'true'
        run: |
          git config --global user.name 'Torantulino'
          git config --global user.email 'toran.richards@gmail.com'
          git remote set<|MERGE_RESOLUTION|>--- conflicted
+++ resolved
@@ -7,11 +7,8 @@
       - name: Checkout PR branch
         uses: actions/checkout@v2
         with:
-<<<<<<< HEAD
-          ref: ${{ github.event.pull_request.head.ref }}
-=======
           ref: ${{ github.event.pull_request.head.sha }}
->>>>>>> d6f2aceb
+
       - name: autopep8
         uses: peter-evans/autopep8@v1
         with:
