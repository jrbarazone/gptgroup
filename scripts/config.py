import abc
from os import getenv
import openai
import yaml
from dotenv import load_dotenv
# Load environment variables from .env file
load_dotenv()


class Singleton(abc.ABCMeta, type):
    """
    Singleton metaclass for ensuring only one instance of a class.
    """

    _instances = {}

    def __call__(cls, *args, **kwargs):
        """Call method for the singleton metaclass."""
        if cls not in cls._instances:
            cls._instances[cls] = super(
                Singleton, cls).__call__(
                *args, **kwargs)
        return cls._instances[cls]


class AbstractSingleton(abc.ABC, metaclass=Singleton):
    pass


class Config(metaclass=Singleton):
    """
    Configuration class to store the state of bools for different scripts access.
    """

    def __init__(self):
        """Initialize the Config class"""
        self.debug_mode = False
        self.continuous_mode = False
        self.continuous_limit = 0
        self.speak_mode = False

        self.fast_llm_model = getenv("FAST_LLM_MODEL", "gpt-3.5-turbo") 
        self.smart_llm_model = getenv("SMART_LLM_MODEL", "gpt-4")
        self.fast_token_limit = int(getenv("FAST_TOKEN_LIMIT", 4000))
        self.smart_token_limit = int(getenv("SMART_TOKEN_LIMIT", 8000))

<<<<<<< HEAD
        self.openai_api_key = getenv("OPENAI_API_KEY")
        self.use_azure = False
        self.use_azure = getenv("USE_AZURE") == 'True'
        if self.use_azure:
            self.openai_api_base = getenv("OPENAI_AZURE_API_BASE")
            self.openai_api_version = getenv("OPENAI_AZURE_API_VERSION")
            self.openai_deployment_id = getenv("OPENAI_AZURE_DEPLOYMENT_ID")
            self.azure_chat_deployment_id = getenv("OPENAI_AZURE_CHAT_DEPLOYMENT_ID")
            self.azure_embeddigs_deployment_id = getenv("OPENAI_AZURE_EMBEDDINGS_DEPLOYMENT_ID")
            openai.api_type = "azure"
=======
        self.openai_api_key = os.getenv("OPENAI_API_KEY")
        self.temperature = float(os.getenv("TEMPERATURE", "1"))
        self.use_azure = os.getenv("USE_AZURE") == 'True'
        self.execute_local_commands = os.getenv('EXECUTE_LOCAL_COMMANDS', 'False') == 'True'

        if self.use_azure:
            self.load_azure_config()
            openai.api_type = self.openai_api_type
>>>>>>> 98efd264
            openai.api_base = self.openai_api_base
            openai.api_version = self.openai_api_version

        self.elevenlabs_api_key = getenv("ELEVENLABS_API_KEY")
        self.elevenlabs_voice_1_id = getenv("ELEVENLABS_VOICE_1_ID")
        self.elevenlabs_voice_2_id = getenv("ELEVENLABS_VOICE_2_ID")

        self.use_mac_os_tts = False
<<<<<<< HEAD
        self.use_mac_os_tts = getenv("USE_MAC_OS_TTS")
        
        self.google_api_key = getenv("GOOGLE_API_KEY")
        self.custom_search_engine_id = getenv("CUSTOM_SEARCH_ENGINE_ID")
=======
        self.use_mac_os_tts = os.getenv("USE_MAC_OS_TTS")

        self.google_api_key = os.getenv("GOOGLE_API_KEY")
        self.custom_search_engine_id = os.getenv("CUSTOM_SEARCH_ENGINE_ID")
>>>>>>> 98efd264

        self.pinecone_api_key = getenv("PINECONE_API_KEY")
        self.pinecone_region = getenv("PINECONE_ENV")

        self.image_provider = getenv("IMAGE_PROVIDER")
        self.huggingface_api_token = getenv("HUGGINGFACE_API_TOKEN")

        # User agent headers to use when browsing web
        # Some websites might just completely deny request with an error code if no user agent was found.
<<<<<<< HEAD
        self.user_agent_header = {"User-Agent":"Mozilla/5.0 (Macintosh; Intel Mac OS X 10_15_4) AppleWebKit/537.36 (KHTML, like Gecko) Chrome/83.0.4103.97 Safari/537.36"}
        self.redis_host = getenv("REDIS_HOST", "localhost")
        self.redis_port = getenv("REDIS_PORT", "6379")
        self.redis_password = getenv("REDIS_PASSWORD", "")
        self.wipe_redis_on_start = getenv("WIPE_REDIS_ON_START", "True") == 'True'
        self.memory_index = getenv("MEMORY_INDEX", 'auto-gpt')
=======
        self.user_agent_header = {"User-Agent": "Mozilla/5.0 (Macintosh; Intel Mac OS X 10_15_4) AppleWebKit/537.36 (KHTML, like Gecko) Chrome/83.0.4103.97 Safari/537.36"}
        self.redis_host = os.getenv("REDIS_HOST", "localhost")
        self.redis_port = os.getenv("REDIS_PORT", "6379")
        self.redis_password = os.getenv("REDIS_PASSWORD", "")
        self.wipe_redis_on_start = os.getenv("WIPE_REDIS_ON_START", "True") == 'True'
        self.memory_index = os.getenv("MEMORY_INDEX", 'auto-gpt')
>>>>>>> 98efd264
        # Note that indexes must be created on db 0 in redis, this is not configurable.

        self.memory_backend = getenv("MEMORY_BACKEND", 'local')
        # Initialize the OpenAI API client
        openai.api_key = self.openai_api_key

    def get_azure_deployment_id_for_model(self, model: str) -> str:
        """
        Returns the relevant deployment id for the model specified.

        Parameters:
            model(str): The model to map to the deployment id.

        Returns:
            The matching deployment id if found, otherwise an empty string.
        """
        if model == self.fast_llm_model:
            return self.azure_model_to_deployment_id_map["fast_llm_model_deployment_id"]
        elif model == self.smart_llm_model:
            return self.azure_model_to_deployment_id_map["smart_llm_model_deployment_id"]
        elif model == "text-embedding-ada-002":
            return self.azure_model_to_deployment_id_map["embedding_model_deployment_id"]
        else:
            return ""

    AZURE_CONFIG_FILE = os.path.join(os.path.dirname(__file__), '..', 'azure.yaml')

    def load_azure_config(self, config_file: str=AZURE_CONFIG_FILE) -> None:
        """
        Loads the configuration parameters for Azure hosting from the specified file path as a yaml file.

        Parameters:
            config_file(str): The path to the config yaml file. DEFAULT: "../azure.yaml"

        Returns:
            None
        """
        try:
            with open(config_file) as file:
                config_params = yaml.load(file, Loader=yaml.FullLoader)
        except FileNotFoundError:
            config_params = {}
        self.openai_api_type = os.getenv("OPENAI_API_TYPE", config_params.get("azure_api_type", "azure"))
        self.openai_api_base = os.getenv("OPENAI_AZURE_API_BASE", config_params.get("azure_api_base", ""))
        self.openai_api_version = os.getenv("OPENAI_AZURE_API_VERSION", config_params.get("azure_api_version", ""))
        self.azure_model_to_deployment_id_map = config_params.get("azure_model_map", [])

    def set_continuous_mode(self, value: bool):
        """Set the continuous mode value."""
        self.continuous_mode = value

    def set_continuous_limit(self, value: int):
        """Set the continuous limit value."""
        self.continuous_limit = value

    def set_speak_mode(self, value: bool):
        """Set the speak mode value."""
        self.speak_mode = value

    def set_fast_llm_model(self, value: str):
        """Set the fast LLM model value."""
        self.fast_llm_model = value

    def set_smart_llm_model(self, value: str):
        """Set the smart LLM model value."""
        self.smart_llm_model = value

    def set_fast_token_limit(self, value: int):
        """Set the fast token limit value."""
        self.fast_token_limit = value

    def set_smart_token_limit(self, value: int):
        """Set the smart token limit value."""
        self.smart_token_limit = value

    def set_openai_api_key(self, value: str):
        """Set the OpenAI API key value."""
        self.openai_api_key = value

    def set_elevenlabs_api_key(self, value: str):
        """Set the ElevenLabs API key value."""
        self.elevenlabs_api_key = value

    def set_elevenlabs_voice_1_id(self, value: str):
        """Set the ElevenLabs Voice 1 ID value."""
        self.elevenlabs_voice_1_id = value

    def set_elevenlabs_voice_2_id(self, value: str):
        """Set the ElevenLabs Voice 2 ID value."""
        self.elevenlabs_voice_2_id = value

    def set_google_api_key(self, value: str):
        """Set the Google API key value."""
        self.google_api_key = value

    def set_custom_search_engine_id(self, value: str):
        """Set the custom search engine id value."""
        self.custom_search_engine_id = value

    def set_pinecone_api_key(self, value: str):
        """Set the Pinecone API key value."""
        self.pinecone_api_key = value

    def set_pinecone_region(self, value: str):
        """Set the Pinecone region value."""
        self.pinecone_region = value

    def set_debug_mode(self, value: bool):
        """Set the debug mode value."""
        self.debug_mode = value<|MERGE_RESOLUTION|>--- conflicted
+++ resolved
@@ -1,7 +1,7 @@
 import abc
-from os import getenv
+from os import path, getenv
 import openai
-import yaml
+from yaml import load, FullLoader
 from dotenv import load_dotenv
 # Load environment variables from .env file
 load_dotenv()
@@ -44,27 +44,14 @@
         self.fast_token_limit = int(getenv("FAST_TOKEN_LIMIT", 4000))
         self.smart_token_limit = int(getenv("SMART_TOKEN_LIMIT", 8000))
 
-<<<<<<< HEAD
         self.openai_api_key = getenv("OPENAI_API_KEY")
-        self.use_azure = False
+        self.temperature = float(getenv("TEMPERATURE", "1"))
         self.use_azure = getenv("USE_AZURE") == 'True'
-        if self.use_azure:
-            self.openai_api_base = getenv("OPENAI_AZURE_API_BASE")
-            self.openai_api_version = getenv("OPENAI_AZURE_API_VERSION")
-            self.openai_deployment_id = getenv("OPENAI_AZURE_DEPLOYMENT_ID")
-            self.azure_chat_deployment_id = getenv("OPENAI_AZURE_CHAT_DEPLOYMENT_ID")
-            self.azure_embeddigs_deployment_id = getenv("OPENAI_AZURE_EMBEDDINGS_DEPLOYMENT_ID")
-            openai.api_type = "azure"
-=======
-        self.openai_api_key = os.getenv("OPENAI_API_KEY")
-        self.temperature = float(os.getenv("TEMPERATURE", "1"))
-        self.use_azure = os.getenv("USE_AZURE") == 'True'
-        self.execute_local_commands = os.getenv('EXECUTE_LOCAL_COMMANDS', 'False') == 'True'
+        self.execute_local_commands = getenv('EXECUTE_LOCAL_COMMANDS', 'False') == 'True'
 
         if self.use_azure:
             self.load_azure_config()
             openai.api_type = self.openai_api_type
->>>>>>> 98efd264
             openai.api_base = self.openai_api_base
             openai.api_version = self.openai_api_version
 
@@ -73,17 +60,10 @@
         self.elevenlabs_voice_2_id = getenv("ELEVENLABS_VOICE_2_ID")
 
         self.use_mac_os_tts = False
-<<<<<<< HEAD
         self.use_mac_os_tts = getenv("USE_MAC_OS_TTS")
-        
+
         self.google_api_key = getenv("GOOGLE_API_KEY")
         self.custom_search_engine_id = getenv("CUSTOM_SEARCH_ENGINE_ID")
-=======
-        self.use_mac_os_tts = os.getenv("USE_MAC_OS_TTS")
-
-        self.google_api_key = os.getenv("GOOGLE_API_KEY")
-        self.custom_search_engine_id = os.getenv("CUSTOM_SEARCH_ENGINE_ID")
->>>>>>> 98efd264
 
         self.pinecone_api_key = getenv("PINECONE_API_KEY")
         self.pinecone_region = getenv("PINECONE_ENV")
@@ -93,21 +73,12 @@
 
         # User agent headers to use when browsing web
         # Some websites might just completely deny request with an error code if no user agent was found.
-<<<<<<< HEAD
-        self.user_agent_header = {"User-Agent":"Mozilla/5.0 (Macintosh; Intel Mac OS X 10_15_4) AppleWebKit/537.36 (KHTML, like Gecko) Chrome/83.0.4103.97 Safari/537.36"}
+        self.user_agent_header = {"User-Agent": "Mozilla/5.0 (Macintosh; Intel Mac OS X 10_15_4) AppleWebKit/537.36 (KHTML, like Gecko) Chrome/83.0.4103.97 Safari/537.36"}
         self.redis_host = getenv("REDIS_HOST", "localhost")
         self.redis_port = getenv("REDIS_PORT", "6379")
         self.redis_password = getenv("REDIS_PASSWORD", "")
         self.wipe_redis_on_start = getenv("WIPE_REDIS_ON_START", "True") == 'True'
         self.memory_index = getenv("MEMORY_INDEX", 'auto-gpt')
-=======
-        self.user_agent_header = {"User-Agent": "Mozilla/5.0 (Macintosh; Intel Mac OS X 10_15_4) AppleWebKit/537.36 (KHTML, like Gecko) Chrome/83.0.4103.97 Safari/537.36"}
-        self.redis_host = os.getenv("REDIS_HOST", "localhost")
-        self.redis_port = os.getenv("REDIS_PORT", "6379")
-        self.redis_password = os.getenv("REDIS_PASSWORD", "")
-        self.wipe_redis_on_start = os.getenv("WIPE_REDIS_ON_START", "True") == 'True'
-        self.memory_index = os.getenv("MEMORY_INDEX", 'auto-gpt')
->>>>>>> 98efd264
         # Note that indexes must be created on db 0 in redis, this is not configurable.
 
         self.memory_backend = getenv("MEMORY_BACKEND", 'local')
@@ -133,7 +104,7 @@
         else:
             return ""
 
-    AZURE_CONFIG_FILE = os.path.join(os.path.dirname(__file__), '..', 'azure.yaml')
+    AZURE_CONFIG_FILE = path.join(path.dirname(__file__), '..', 'azure.yaml')
 
     def load_azure_config(self, config_file: str=AZURE_CONFIG_FILE) -> None:
         """
@@ -147,12 +118,12 @@
         """
         try:
             with open(config_file) as file:
-                config_params = yaml.load(file, Loader=yaml.FullLoader)
+                config_params = load(file, Loader=FullLoader)
         except FileNotFoundError:
             config_params = {}
-        self.openai_api_type = os.getenv("OPENAI_API_TYPE", config_params.get("azure_api_type", "azure"))
-        self.openai_api_base = os.getenv("OPENAI_AZURE_API_BASE", config_params.get("azure_api_base", ""))
-        self.openai_api_version = os.getenv("OPENAI_AZURE_API_VERSION", config_params.get("azure_api_version", ""))
+        self.openai_api_type = getenv("OPENAI_API_TYPE", config_params.get("azure_api_type", "azure"))
+        self.openai_api_base = getenv("OPENAI_AZURE_API_BASE", config_params.get("azure_api_base", ""))
+        self.openai_api_version = getenv("OPENAI_AZURE_API_VERSION", config_params.get("azure_api_version", ""))
         self.azure_model_to_deployment_id_map = config_params.get("azure_model_map", [])
 
     def set_continuous_mode(self, value: bool):
