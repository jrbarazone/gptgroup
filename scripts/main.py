--- conflicted
+++ resolved
@@ -3,433 +3,9 @@
 # Initialize colorama
 init(autoreset=True)
 
-<<<<<<< HEAD
-
-def check_openai_api_key():
-    """检查是否在config.py文件或环境变量中设置了OpenAI API密钥。"""
-    if not cfg.openai_api_key:
-        print(
-            Fore.RED +
-            "请在config.py文件或环境变量中设置您的OpenAI API密钥。"
-        )
-        print("You can get your key from https://beta.openai.com/account/api-keys")
-        exit(1)
-
-
-def attempt_to_fix_json_by_finding_outermost_brackets(json_string):
-    if cfg.speak_mode and cfg.debug_mode:
-      speak.say_text("我从OpenAI API接收到了无效的JSON响应。现在尝试修复它。")
-    logger.typewriter_log("正在尝试通过查找最外层的括号来修复JSON\n")
-
-    try:
-        # Use regex to search for JSON objects
-        import regex
-        json_pattern = regex.compile(r"\{(?:[^{}]|(?R))*\}")
-        json_match = json_pattern.search(json_string)
-
-        if json_match:
-            # Extract the valid JSON object from the string
-            json_string = json_match.group(0)
-            logger.typewriter_log(title="显然JSON已经被修复。", title_color=Fore.GREEN)
-            if cfg.speak_mode and cfg.debug_mode:
-               speak.say_text("显然JSON已经被修复。")
-        else:
-            raise ValueError("未找到有效的JSON对象")
-
-    except (json.JSONDecodeError, ValueError) as e:
-        if cfg.speak_mode:
-            speak.say_text("没有工作。我现在不得不忽略这个响应。")
-        logger.error("Error:无效的JSON,现在将其设置为空JSON。\n")
-        json_string = {}
-
-    return json_string
-
-
-def print_assistant_thoughts(assistant_reply):
-    """将助手的想法打印到控制台。"""
-    global ai_name
-    global cfg
-    try:
-        try:
-            # Parse and print Assistant response
-            assistant_reply_json = fix_and_parse_json(assistant_reply)
-        except json.JSONDecodeError as e:
-            logger.error("Error: 机器人的想法中包含无效的JSON格式。\n", assistant_reply)
-            assistant_reply_json = attempt_to_fix_json_by_finding_outermost_brackets(assistant_reply)
-            assistant_reply_json = fix_and_parse_json(assistant_reply_json)
-
-        # Check if assistant_reply_json is a string and attempt to parse it into a JSON object
-        if isinstance(assistant_reply_json, str):
-            try:
-                assistant_reply_json = json.loads(assistant_reply_json)
-            except json.JSONDecodeError as e:
-                logger.error("Error: 无效的 JSON\n", assistant_reply)
-                assistant_reply_json = attempt_to_fix_json_by_finding_outermost_brackets(assistant_reply_json)
-
-        assistant_thoughts_reasoning = None
-        assistant_thoughts_plan = None
-        assistant_thoughts_speak = None
-        assistant_thoughts_criticism = None
-        assistant_thoughts = assistant_reply_json.get("thoughts", {})
-        assistant_thoughts_text = assistant_thoughts.get("text")
-
-        if assistant_thoughts:
-            assistant_thoughts_reasoning = assistant_thoughts.get("reasoning")
-            assistant_thoughts_plan = assistant_thoughts.get("plan")
-            assistant_thoughts_criticism = assistant_thoughts.get("criticism")
-            assistant_thoughts_speak = assistant_thoughts.get("speak")
-
-        logger.typewriter_log(f"{ai_name.upper()} THOUGHTS:", Fore.YELLOW, assistant_thoughts_text)
-        logger.typewriter_log("REASONING:", Fore.YELLOW, assistant_thoughts_reasoning)
-
-        if assistant_thoughts_plan:
-            logger.typewriter_log("PLAN:", Fore.YELLOW, "")
-            # If it's a list, join it into a string
-            if isinstance(assistant_thoughts_plan, list):
-                assistant_thoughts_plan = "\n".join(assistant_thoughts_plan)
-            elif isinstance(assistant_thoughts_plan, dict):
-                assistant_thoughts_plan = str(assistant_thoughts_plan)
-
-            # Split the input_string using the newline character and dashes
-            lines = assistant_thoughts_plan.split('\n')
-            for line in lines:
-                line = line.lstrip("- ")
-                logger.typewriter_log("- ", Fore.GREEN, line.strip())
-
-        logger.typewriter_log("CRITICISM:", Fore.YELLOW, assistant_thoughts_criticism)
-        # Speak the assistant's thoughts
-        if cfg.speak_mode and assistant_thoughts_speak:
-            speak.say_text(assistant_thoughts_speak)
-
-        return assistant_reply_json
-    except json.decoder.JSONDecodeError as e:
-        logger.error("Error: 无效的 JSON\n", assistant_reply)
-        if cfg.speak_mode:
-            speak.say_text("我从OpenAI API接收到了一个无效的JSON响应。我不能忽略这个响应。")
-
-    # All other errors, return "Error: + error message"
-    except Exception as e:
-        call_stack = traceback.format_exc()
-        logger.error("Error: \n", call_stack)
-
-
-def construct_prompt():
-    """生成AI回复的提示文本。"""
-    config = AIConfig.load()
-    if config.ai_name:
-        logger.typewriter_log(
-            f"欢迎回来! ",
-            Fore.GREEN,
-            f"你想让我变回原来的样子吗 {config.ai_name}?",
-            speak_text=True)
-        should_continue = utils.clean_input(f"""继续上次的这些设置?
-姓名:  {config.ai_name}
-角色:  {config.ai_role}
-目标: {config.ai_goals}
-继续 (输入y，继续上一次设置/输入n，重新来过): """)
-        if should_continue.lower() == "n":
-            config = AIConfig()
-
-    if not config.ai_name:
-        config = prompt_user()
-        config.save()
-
-    # Get rid of this global:
-    global ai_name
-    ai_name = config.ai_name
-
-    full_prompt = config.construct_full_prompt()
-    return full_prompt
-
-
-def prompt_user():
-    """提示用户输入"""
-    ai_name = ""
-    # Construct the prompt
-    logger.typewriter_log(
-        "欢迎来到 Auto-GPT! 中文翻译版由AJ提供, 公众号《阿杰的人生路》获取回复Auto-GPT获取最新版本，加入社区共同探讨使用方式。",
-        Fore.GREEN,
-        "",
-        speak_text=True)
-
-
-    # Get AI Name from User
-    logger.typewriter_log(
-        "你的AI机器人名称: ",
-        Fore.GREEN,
-        "例如, 'AJ-1号-GPT'")
-    ai_name = utils.clean_input("AI 机器人名称: ")
-    if ai_name == "":
-        ai_name = "AJ_NO1_GPTBOT"
-
-    logger.typewriter_log(
-        f"{ai_name} 在这里！",
-        Fore.LIGHTBLUE_EX,
-        "我随时为您服务。",
-        speak_text=True)
-
-    # Get AI Role from User
-    logger.typewriter_log(
-        "描述您的 AI 的角色：",
-        Fore.GREEN,
-        "例如，'一种旨在自主开发和经营业务的人工智能，其唯一目标是增加你的净资产。")
-    ai_role = utils.clean_input(f"{ai_name} 的作用: ")
-    if ai_role == "":
-        ai_role = "一个旨在自主开发和经营企业以唯一目标增加你净值的人工智能"
-
-    # Enter up to 5 goals for the AI
-    logger.typewriter_log(
-        "AJ提示你:输入最多5个要AI机器人要帮你实现的功能/目标 ",
-        Fore.GREEN,
-        "例如：\n增加净值、增加公众号关注者、市场调研、管理多个企业、自主开发网站、App、脚本等等")
-    print("输入空白以加载默认值，完成时不要输入任何内容。", flush=True)
-    ai_goals = []
-    for i in range(5):
-        ai_goal = utils.clean_input(f"{Fore.LIGHTBLUE_EX}Goal{Style.RESET_ALL} {i+1}: ")
-        if ai_goal == "":
-            break
-        ai_goals.append(ai_goal)
-    if len(ai_goals) == 0:
-        ai_goals = ["Increase net worth", "Grow Twitter Account",
-                    "Develop and manage multiple businesses autonomously"]
-
-    config = AIConfig(ai_name, ai_role, ai_goals)
-    return config
-
-
-def parse_arguments():
-    """解析传递给脚本的参数"""
-    global cfg
-    cfg.set_debug_mode(False)
-    cfg.set_continuous_mode(False)
-    cfg.set_speak_mode(False)
-
-    parser = argparse.ArgumentParser(description='Process arguments.')
-    parser.add_argument('--continuous', action='store_true', help='Enable Continuous Mode')
-    parser.add_argument('--continuous-limit', '-l', type=int, dest="continuous_limit", help='Defines the number of times to run in continuous mode')
-    parser.add_argument('--speak', action='store_true', help='Enable Speak Mode')
-    parser.add_argument('--debug', action='store_true', help='Enable Debug Mode')
-    parser.add_argument('--gpt3only', action='store_true', help='Enable GPT3.5 Only Mode')
-    parser.add_argument('--gpt4only', action='store_true', help='Enable GPT4 Only Mode')
-    parser.add_argument('--use-memory', '-m', dest="memory_type", help='Defines which Memory backend to use')
-    args = parser.parse_args()
-
-    if args.debug:
-        logger.typewriter_log("调试模式: ", Fore.GREEN, "启用")
-        cfg.set_debug_mode(True)
-
-    if args.continuous:
-        logger.typewriter_log("连续模式: ", Fore.RED, "启用")
-        logger.typewriter_log("连续模式: ", Fore.RED, "完全由程序控制，直到执行结束，过程无需用户操作，但是可能走偏无法控制，需要注意下它在做什么")
-        logger.typewriter_log(
-            "警告: ",
-            Fore.RED,
-            "不推荐连续模式。 它具有潜在危险，可能会导致您的 AI 永远运行或执行您通常不会授权的操作。 使用风险自负。")
-        cfg.set_continuous_mode(True)
-
-        if args.continuous_limit:
-            logger.typewriter_log(
-                "连续模式 限制: ",
-                Fore.GREEN,
-                f"{args.continuous_limit}")
-            cfg.set_continuous_limit(args.continuous_limit)
-
-    # Check if continuous limit is used without continuous mode
-    if args.continuous_limit and not args.continuous:
-        parser.error("--continuous-limit 只能与--continuous一起使用")
-
-    if args.speak:
-        logger.typewriter_log("语音模式: ", Fore.GREEN, "启用")
-        cfg.set_speak_mode(True)
-
-    if args.gpt3only:
-        logger.typewriter_log("使用 GPT3.5 API: ", Fore.GREEN, "启用")
-        cfg.set_smart_llm_model(cfg.fast_llm_model)
-
-    if args.gpt4only:
-        logger.typewriter_log("使用 GPT4 API: ", Fore.GREEN, "启用")
-        cfg.set_fast_llm_model(cfg.smart_llm_model)
-
-    if args.memory_type:
-        supported_memory = get_supported_memory_backends()
-        chosen = args.memory_type
-        if not chosen in supported_memory:
-            logger.typewriter_log("仅支持以下服务去存储内容: ", Fore.RED, f'{supported_memory}')
-            logger.typewriter_log(f"默认为: ", Fore.YELLOW, cfg.memory_backend)
-        else:
-            cfg.memory_backend = chosen
-
-
-def main():
-    global ai_name, memory
-    # TODO: fill in llm values here
-    check_openai_api_key()
-    parse_arguments()
-    logger.set_level(logging.DEBUG if cfg.debug_mode else logging.INFO)
-    ai_name = ""
-    prompt = construct_prompt()
-    # print(prompt)
-    # Initialize variables
-    full_message_history = []
-    result = None
-    next_action_count = 0
-    # Make a constant:
-    user_input = "确定要使用的下一个命令，并使用上面指定的格式进行响应:"
-    # Initialize memory and make sure it is empty.
-    # this is particularly important for indexing and referencing pinecone memory
-    memory = get_memory(cfg, init=True)
-    print('使用存储的类型: ' + memory.__class__.__name__)
-    agent = Agent(
-        ai_name=ai_name,
-        memory=memory,
-        full_message_history=full_message_history,
-        next_action_count=next_action_count,
-        prompt=prompt,
-        user_input=user_input
-    )
-    agent.start_interaction_loop()
-
-
-class Agent:
-    """与 Auto-GPT 交互的代理类。
-
-     属性：
-         ai_name：代理的名称。
-         memory：要使用的内存对象。
-         full_message_history：完整的消息历史记录。
-         next_action_count：要执行的动作数。
-         提示：要使用的提示。
-         user_input：用户输入。
-
-     """
-    def __init__(self,
-                 ai_name,
-                 memory,
-                 full_message_history,
-                 next_action_count,
-                 prompt,
-                 user_input):
-        self.ai_name = ai_name
-        self.memory = memory
-        self.full_message_history = full_message_history
-        self.next_action_count = next_action_count
-        self.prompt = prompt
-        self.user_input = user_input
-
-    def start_interaction_loop(self):
-        # Interaction Loop
-        loop_count = 0
-        while True:
-             # Discontinue if continuous limit is reached
-            loop_count += 1
-            if cfg.continuous_mode and cfg.continuous_limit > 0 and loop_count > cfg.continuous_limit:
-                logger.typewriter_log("连续达到限制：", Fore.YELLOW, f"{cfg.continuous_limit}")
-                break
-
-            # Send message to AI, get response
-            with Spinner("思考... "):
-                assistant_reply = chat.chat_with_ai(
-                    self.prompt,
-                    self.user_input,
-                    self.full_message_history,
-                    self.memory,
-                    cfg.fast_token_limit)  # TODO: This hardcodes the model to use GPT3.5. Make this an argument
-
-            # Print Assistant thoughts
-            print_assistant_thoughts(assistant_reply)
-
-            # Get command name and arguments
-            try:
-                command_name, arguments = cmd.get_command(
-                    attempt_to_fix_json_by_finding_outermost_brackets(assistant_reply))
-                if cfg.speak_mode:
-                    speak.say_text(f"我要执行{command_name}")
-            except Exception as e:
-                logger.error("Error: \n", str(e))
-
-            if not cfg.continuous_mode and self.next_action_count == 0:
-                ### GET USER AUTHORIZATION TO EXECUTE COMMAND ###
-                # Get key press: Prompt the user to press enter to continue or escape
-                # to exit
-                self.user_input = ""
-                logger.typewriter_log(
-                    "下一步操作: ",
-                    Fore.CYAN,
-                    f"COMMAND = {Fore.CYAN}{command_name}{Style.RESET_ALL}  ARGUMENTS = {Fore.CYAN}{arguments}{Style.RESET_ALL}")
-                print(
-                    f"输入'y'授权命令，'y -N'运行N个连续命令，'n'退出程序，或为{ai_name}输入反馈...",
-                    flush=True)
-                while True:
-                    console_input = utils.clean_input(Fore.MAGENTA + "Input:" + Style.RESET_ALL)
-                    if console_input.lower().rstrip() == "y":
-                        self.user_input = "GENERATE NEXT COMMAND JSON"
-                        break
-                    elif console_input.lower().startswith("y -"):
-                        try:
-                            self.next_action_count = abs(int(console_input.split(" ")[1]))
-                            self.user_input = "GENERATE NEXT COMMAND JSON"
-                        except ValueError:
-                            print("输入格式无效。 请输入'y -n',其中 n 是连续任务的数量。 例如: y -1")
-                            continue
-                        break
-                    elif console_input.lower() == "n":
-                        self.user_input = "EXIT"
-                        break
-                    else:
-                        self.user_input = console_input
-                        command_name = "human_feedback"
-                        break
-
-                if self.user_input == "GENERATE NEXT COMMAND JSON":
-                    logger.typewriter_log(
-                        "-=-=-=-=-=-=-= 用户授权的命令 -=-=-=-=-=-=-=",
-                        Fore.MAGENTA,
-                        "")
-                elif self.user_input == "EXIT":
-                    print("退出中...", flush=True)
-                    break
-            else:
-                # Print command
-                logger.typewriter_log(
-                    "下一步操作: ",
-                    Fore.CYAN,
-                    f"COMMAND = {Fore.CYAN}{command_name}{Style.RESET_ALL}  ARGUMENTS = {Fore.CYAN}{arguments}{Style.RESET_ALL}")
-
-            # Execute command
-            if command_name is not None and command_name.lower().startswith("error"):
-                result = f"Command {command_name} 抛出以下错误：" + arguments
-            elif command_name == "human_feedback":
-                result = f"人工反馈: {self.user_input}"
-            else:
-                result = f"Command {command_name} returned: {cmd.execute_command(command_name, arguments)}"
-                if self.next_action_count > 0:
-                    self.next_action_count -= 1
-
-            memory_to_add = f"机器人回复: {assistant_reply} " \
-                            f"\结果: {result} " \
-                            f"\人工反馈: {self.user_input} "
-
-            self.memory.add(memory_to_add)
-
-            # Check if there's a result from the command append it to the message
-            # history
-            if result is not None:
-                self.full_message_history.append(chat.create_chat_message("system", result))
-                logger.typewriter_log("SYSTEM: ", Fore.YELLOW, result)
-            else:
-                self.full_message_history.append(
-                    chat.create_chat_message(
-                        "system", "无法执行命令"))
-                logger.typewriter_log("SYSTEM: ", Fore.YELLOW, "无法执行命令")
-
-
-if __name__ == "__main__":
-    main()
-=======
 # Use the bold ANSI style
 print(
     f"""{Style.BRIGHT}Please run:
 python -m autogpt
 """
-)
->>>>>>> 4bb7a598
+)