import json
import random
import commands as cmd
import utils
from memory import get_memory
import data
import chat
from colorama import Fore, Style
from spinner import Spinner
import time
import speak
from config import Config
from json_parser import fix_and_parse_json
from ai_config import AIConfig
import traceback
import yaml
import argparse
<<<<<<< HEAD
from db_operations import init_db
=======
import logging
>>>>>>> d7b74760

cfg = Config()

def configure_logging():
    logging.basicConfig(filename='log.txt',
                    filemode='a',
                    format='%(asctime)s,%(msecs)d %(name)s %(levelname)s %(message)s',
                    datefmt='%H:%M:%S',
                    level=logging.DEBUG)
    return logging.getLogger('AutoGPT')

def check_openai_api_key():
    """Check if the OpenAI API key is set in config.py or as an environment variable."""
    if not cfg.openai_api_key:
        print(
            Fore.RED +
            "Please set your OpenAI API key in config.py or as an environment variable."
        )
        print("You can get your key from https://beta.openai.com/account/api-keys")
        exit(1)

def print_to_console(
        title,
        title_color,
        content,
        speak_text=False,
        min_typing_speed=0.05,
        max_typing_speed=0.01):
    """Prints text to the console with a typing effect"""
    global cfg
    global logger
    if speak_text and cfg.speak_mode:
        speak.say_text(f"{title}. {content}")
    print(title_color + title + " " + Style.RESET_ALL, end="")
    if content:
        logger.info(title + ': ' + content)
        if isinstance(content, list):
            content = " ".join(content)
        words = content.split()
        for i, word in enumerate(words):
            print(word, end="", flush=True)
            if i < len(words) - 1:
                print(" ", end="", flush=True)
            typing_speed = random.uniform(min_typing_speed, max_typing_speed)
            time.sleep(typing_speed)
            # type faster after each word
            min_typing_speed = min_typing_speed * 0.95
            max_typing_speed = max_typing_speed * 0.95
    print()


def print_assistant_thoughts(assistant_reply):
    """Prints the assistant's thoughts to the console"""
    global ai_name
    global cfg
    try:
        # Parse and print Assistant response
        assistant_reply_json = fix_and_parse_json(assistant_reply)

        # Check if assistant_reply_json is a string and attempt to parse it into a JSON object
        if isinstance(assistant_reply_json, str):
            try:
                assistant_reply_json = json.loads(assistant_reply_json)
            except json.JSONDecodeError as e:
                print_to_console("Error: Invalid JSON\n", Fore.RED, assistant_reply)
                assistant_reply_json = {}

        assistant_thoughts_reasoning = None
        assistant_thoughts_plan = None
        assistant_thoughts_speak = None
        assistant_thoughts_criticism = None
        assistant_thoughts = assistant_reply_json.get("thoughts", {})
        assistant_thoughts_text = assistant_thoughts.get("text")

        if assistant_thoughts:
            assistant_thoughts_reasoning = assistant_thoughts.get("reasoning")
            assistant_thoughts_plan = assistant_thoughts.get("plan")
            assistant_thoughts_criticism = assistant_thoughts.get("criticism")
            assistant_thoughts_speak = assistant_thoughts.get("speak")

        print_to_console(f"{ai_name.upper()} THOUGHTS:", Fore.YELLOW, assistant_thoughts_text)
        print_to_console("REASONING:", Fore.YELLOW, assistant_thoughts_reasoning)

        if assistant_thoughts_plan:
            print_to_console("PLAN:", Fore.YELLOW, "")
            # If it's a list, join it into a string
            if isinstance(assistant_thoughts_plan, list):
                assistant_thoughts_plan = "\n".join(assistant_thoughts_plan)
            elif isinstance(assistant_thoughts_plan, dict):
                assistant_thoughts_plan = str(assistant_thoughts_plan)

            # Split the input_string using the newline character and dashes
            lines = assistant_thoughts_plan.split('\n')
            for line in lines:
                line = line.lstrip("- ")
                print_to_console("- ", Fore.GREEN, line.strip())

        print_to_console("CRITICISM:", Fore.YELLOW, assistant_thoughts_criticism)
        # Speak the assistant's thoughts
        if cfg.speak_mode and assistant_thoughts_speak:
            speak.say_text(assistant_thoughts_speak)

    except json.decoder.JSONDecodeError:
        print_to_console("Error: Invalid JSON\n", Fore.RED, assistant_reply)

    # All other errors, return "Error: + error message"
    except Exception as e:
        call_stack = traceback.format_exc()
        print_to_console("Error: \n", Fore.RED, call_stack)


def load_variables(config_file="config.yaml"):
    """Load variables from yaml file if it exists, otherwise prompt the user for input"""
    try:
        with open(config_file) as file:
            config = yaml.load(file, Loader=yaml.FullLoader)
        ai_name = config.get("ai_name")
        ai_role = config.get("ai_role")
        ai_goals = config.get("ai_goals")
    except FileNotFoundError:
        ai_name = ""
        ai_role = ""
        ai_goals = []

    # Prompt the user for input if config file is missing or empty values
    if not ai_name:
        ai_name = utils.clean_input("Name your AI: ")
        if ai_name == "":
            ai_name = "Entrepreneur-GPT"

    if not ai_role:
        ai_role = utils.clean_input(f"{ai_name} is: ")
        if ai_role == "":
            ai_role = "an AI designed to autonomously develop and run businesses with the sole goal of increasing your net worth."

    if not ai_goals:
        print("Enter up to 5 goals for your AI: ")
        print("For example: \nIncrease net worth, Grow Twitter Account, Develop and manage multiple businesses autonomously'")
        print("Enter nothing to load defaults, enter nothing when finished.")
        ai_goals = []
        for i in range(5):
            ai_goal = utils.clean_input(f"Goal {i+1}: ")
            if ai_goal == "":
                break
            ai_goals.append(ai_goal)
        if len(ai_goals) == 0:
            ai_goals = ["Increase net worth", "Grow Twitter Account", "Develop and manage multiple businesses autonomously"]

    # Save variables to yaml file
    config = {"ai_name": ai_name, "ai_role": ai_role, "ai_goals": ai_goals}
    with open(config_file, "w") as file:
        documents = yaml.dump(config, file)

    prompt = data.load_prompt()
    prompt_start = """Your decisions must always be made independently without seeking user assistance. Play to your strengths as a LLM and pursue simple strategies with no legal complications."""

    # Construct full prompt
    full_prompt = f"You are {ai_name}, {ai_role}\n{prompt_start}\n\nGOALS:\n\n"
    for i, goal in enumerate(ai_goals):
        full_prompt += f"{i+1}. {goal}\n"

    full_prompt += f"\n\n{prompt}"
    return full_prompt


def construct_prompt():
    """Construct the prompt for the AI to respond to"""
    config = AIConfig.load()
    if config.ai_name:
        print_to_console(
            f"Welcome back! ",
            Fore.GREEN,
            f"Would you like me to return to being {config.ai_name}?",
            speak_text=True)
        should_continue = utils.clean_input(f"""Continue with the last settings?
Name:  {config.ai_name}
Role:  {config.ai_role}
Goals: {config.ai_goals}
Continue (y/n): """)
        if should_continue.lower() == "n":
            config = AIConfig()

    if not config.ai_name:
        config = prompt_user()
        config.save()

    # Get rid of this global:
    global ai_name
    ai_name = config.ai_name

    full_prompt = config.construct_full_prompt()
    return full_prompt


def prompt_user():
    """Prompt the user for input"""
    ai_name = ""
    # Construct the prompt
    print_to_console(
        "Welcome to Auto-GPT! ",
        Fore.GREEN,
        "Enter the name of your AI and its role below. Entering nothing will load defaults.",
        speak_text=True)

    # Get AI Name from User
    print_to_console(
        "Name your AI: ",
        Fore.GREEN,
        "For example, 'Entrepreneur-GPT'")
    ai_name = utils.clean_input("AI Name: ")
    if ai_name == "":
        ai_name = "Entrepreneur-GPT"

    print_to_console(
        f"{ai_name} here!",
        Fore.LIGHTBLUE_EX,
        "I am at your service.",
        speak_text=True)

    # Get AI Role from User
    print_to_console(
        "Describe your AI's role: ",
        Fore.GREEN,
        "For example, 'an AI designed to autonomously develop and run businesses with the sole goal of increasing your net worth.'")
    ai_role = utils.clean_input(f"{ai_name} is: ")
    if ai_role == "":
        ai_role = "an AI designed to autonomously develop and run businesses with the sole goal of increasing your net worth."

    # Enter up to 5 goals for the AI
    print_to_console(
        "Enter up to 5 goals for your AI: ",
        Fore.GREEN,
        "For example: \nIncrease net worth, Grow Twitter Account, Develop and manage multiple businesses autonomously'")
    print("Enter nothing to load defaults, enter nothing when finished.", flush=True)
    ai_goals = []
    for i in range(5):
        ai_goal = utils.clean_input(f"{Fore.LIGHTBLUE_EX}Goal{Style.RESET_ALL} {i+1}: ")
        if ai_goal == "":
            break
        ai_goals.append(ai_goal)
    if len(ai_goals) == 0:
        ai_goals = ["Increase net worth", "Grow Twitter Account",
                    "Develop and manage multiple businesses autonomously"]

    config = AIConfig(ai_name, ai_role, ai_goals)
    return config

def parse_arguments():
    """Parses the arguments passed to the script"""
    global cfg
    cfg.set_continuous_mode(False)
    cfg.set_speak_mode(False)

    parser = argparse.ArgumentParser(description='Process arguments.')
    parser.add_argument('--continuous', action='store_true', help='Enable Continuous Mode')
    parser.add_argument('--speak', action='store_true', help='Enable Speak Mode')
    parser.add_argument('--debug', action='store_true', help='Enable Debug Mode')
    parser.add_argument('--gpt3only', action='store_true', help='Enable GPT3.5 Only Mode')
    parser.add_argument('--db', action='store_true', help='Enable DB access')
    args = parser.parse_args()

    if args.continuous:
        print_to_console("Continuous Mode: ", Fore.RED, "ENABLED")
        print_to_console(
            "WARNING: ",
            Fore.RED,
            "Continuous mode is not recommended. It is potentially dangerous and may cause your AI to run forever or carry out actions you would not usually authorise. Use at your own risk.")
        cfg.set_continuous_mode(True)

    if args.speak:
        print_to_console("Speak Mode: ", Fore.GREEN, "ENABLED")
        cfg.set_speak_mode(True)

    if args.gpt3only:
        print_to_console("GPT3.5 Only Mode: ", Fore.GREEN, "ENABLED")
        cfg.set_smart_llm_model(cfg.fast_llm_model)

<<<<<<< HEAD
    if args.db:
        cfg.set_db_access(True)
        init_db()
        print_to_console("DB Mode: ", Fore.GREEN, "ENABLED")

    if args.debug:
        print_to_console("Debug Mode: ", Fore.GREEN, "ENABLED")
        cfg.set_debug_mode(True)
=======
>>>>>>> d7b74760



# TODO: fill in llm values here
check_openai_api_key()
cfg = Config()
logger = configure_logging()
parse_arguments()
ai_name = ""
prompt = construct_prompt()
# print(prompt)
# Initialize variables
full_message_history = []
result = None
next_action_count = 0
# Make a constant:
user_input = "Determine which next command to use, and respond using the format specified above:"

# Initialize memory and make sure it is empty.
# this is particularly important for indexing and referencing pinecone memory
memory = get_memory(cfg, init=True)
print('Using memory of type: ' + memory.__class__.__name__)

# Interaction Loop
while True:
    # Send message to AI, get response
    with Spinner("Thinking... "):
        assistant_reply = chat.chat_with_ai(
            prompt,
            user_input,
            full_message_history,
            memory,
            cfg.fast_token_limit) # TODO: This hardcodes the model to use GPT3.5. Make this an argument

    # Print Assistant thoughts
    print_assistant_thoughts(assistant_reply)

    # Get command name and arguments
    try:
        command_name, arguments = cmd.get_command(assistant_reply)
    except Exception as e:
        print_to_console("Error: \n", Fore.RED, str(e))

    if not cfg.continuous_mode and next_action_count == 0:
        ### GET USER AUTHORIZATION TO EXECUTE COMMAND ###
        # Get key press: Prompt the user to press enter to continue or escape
        # to exit
        user_input = ""
        print_to_console(
            "NEXT ACTION: ",
            Fore.CYAN,
            f"COMMAND = {Fore.CYAN}{command_name}{Style.RESET_ALL}  ARGUMENTS = {Fore.CYAN}{arguments}{Style.RESET_ALL}")
        print(
            f"Enter 'y' to authorise command, 'y -N' to run N continuous commands, 'n' to exit program, or enter feedback for {ai_name}...",
            flush=True)
        while True:
            console_input = utils.clean_input(Fore.MAGENTA + "Input:" + Style.RESET_ALL)
            if console_input.lower() == "y":
                user_input = "GENERATE NEXT COMMAND JSON"
                break
            elif console_input.lower().startswith("y -"):
                try:
                    next_action_count = abs(int(console_input.split(" ")[1]))
                    user_input = "GENERATE NEXT COMMAND JSON"
                except ValueError:
                    print("Invalid input format. Please enter 'y -n' where n is the number of continuous tasks.")
                    continue
                break
            elif console_input.lower() == "n":
                user_input = "EXIT"
                break
            else:
                user_input = console_input
                command_name = "human_feedback"
                break

        if user_input == "GENERATE NEXT COMMAND JSON":
            print_to_console(
            "-=-=-=-=-=-=-= COMMAND AUTHORISED BY USER -=-=-=-=-=-=-=",
            Fore.MAGENTA,
            "")
        elif user_input == "EXIT":
            print("Exiting...", flush=True)
            break
    else:
        # Print command
        print_to_console(
            "NEXT ACTION: ",
            Fore.CYAN,
            f"COMMAND = {Fore.CYAN}{command_name}{Style.RESET_ALL}  ARGUMENTS = {Fore.CYAN}{arguments}{Style.RESET_ALL}")

    # Execute command
    if command_name.lower().startswith( "error" ):
        result = f"Command {command_name} threw the following error: " + arguments
    elif command_name == "human_feedback":
        result = f"Human feedback: {user_input}"
    else:
        result = f"Command {command_name} returned: {cmd.execute_command(command_name, arguments)}"
        if next_action_count > 0:
            next_action_count -= 1

    memory_to_add = f"Assistant Reply: {assistant_reply} " \
                    f"\nResult: {result} " \
                    f"\nHuman Feedback: {user_input} "

    memory.add(memory_to_add)

    # Check if there's a result from the command append it to the message
    # history
    if result is not None:
        full_message_history.append(chat.create_chat_message("system", result))
        print_to_console("SYSTEM: ", Fore.YELLOW, result)
    else:
        full_message_history.append(
            chat.create_chat_message(
                "system", "Unable to execute command"))
        print_to_console("SYSTEM: ", Fore.YELLOW, "Unable to execute command")<|MERGE_RESOLUTION|>--- conflicted
+++ resolved
@@ -15,11 +15,9 @@
 import traceback
 import yaml
 import argparse
-<<<<<<< HEAD
 from db_operations import init_db
-=======
 import logging
->>>>>>> d7b74760
+
 
 cfg = Config()
 
@@ -297,7 +295,6 @@
         print_to_console("GPT3.5 Only Mode: ", Fore.GREEN, "ENABLED")
         cfg.set_smart_llm_model(cfg.fast_llm_model)
 
-<<<<<<< HEAD
     if args.db:
         cfg.set_db_access(True)
         init_db()
@@ -306,8 +303,6 @@
     if args.debug:
         print_to_console("Debug Mode: ", Fore.GREEN, "ENABLED")
         cfg.set_debug_mode(True)
-=======
->>>>>>> d7b74760
 
 
 
