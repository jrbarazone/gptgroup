--- conflicted
+++ resolved
@@ -128,66 +128,7 @@
         call_stack = traceback.format_exc()
         logger.error("Error: \n", call_stack)
 
-
-<<<<<<< HEAD
-def load_variables(config_file="config.yaml"):
-    """Load variables from yaml file if it exists, otherwise prompt the user for input"""
-    try:
-        with open(config_file) as file:
-            config = yaml.load(file, Loader=yaml.FullLoader)
-        ai_name = config.get("ai_name")
-        ai_role = config.get("ai_role")
-        ai_goals = config.get("ai_goals")
-    except FileNotFoundError:
-        ai_name = ""
-        ai_role = ""
-        ai_goals = []
-
-    # Prompt the user for input if config file is missing or empty values
-    if not ai_name:
-        ai_name = utils.clean_input("Name your AI: ")
-        if ai_name == "":
-            ai_name = "Entrepreneur-GPT"
-
-    if not ai_role:
-        ai_role = utils.clean_input(f"{ai_name} is: ")
-        if ai_role == "":
-            ai_role = "an AI designed to autonomously develop and run businesses with the sole goal of increasing your net worth."
-
-    if not ai_goals:
-        print("Enter up to 5 goals for your AI: ")
-        print("For example: \nIncrease net worth, Grow Twitter Account, Develop and manage multiple businesses autonomously'")
-        print("Enter nothing to load defaults, enter nothing when finished.")
-        ai_goals = []
-        for i in range(5):
-            ai_goal = utils.clean_input(f"Goal {i+1}: ")
-            if ai_goal == "":
-                break
-            ai_goals.append(ai_goal)
-        if len(ai_goals) == 0:
-            ai_goals = ["Increase net worth", "Grow Twitter Account", "Develop and manage multiple businesses autonomously"]
-
-    # Save variables to yaml file
-    config = {"ai_name": ai_name, "ai_role": ai_role, "ai_goals": ai_goals}
-    with open(config_file, "w") as file:
-        documents = yaml.dump(config, file)
-
-    prompt = get_prompt()
-    prompt_start = """Your decisions must always be made independently without seeking user assistance. Play to your strengths as an LLM and pursue simple strategies with no legal complications."""
-
-    # Construct full prompt
-    full_prompt = f"You are {ai_name}, {ai_role}\n{prompt_start}\n\nGOALS:\n\n"
-    for i, goal in enumerate(ai_goals):
-        full_prompt += f"{i+1}. {goal}\n"
-
-    full_prompt += f"\n\n{prompt}"
-    return full_prompt
-
-
 def construct_prompt(non_interactive=False):
-=======
-def construct_prompt():
->>>>>>> 9706ae86
     """Construct the prompt for the AI to respond to"""
     config = AIConfig.load()
     if config.ai_name:
