import json
import random
import commands as cmd
import utils
from memory import get_memory, get_supported_memory_backends
import chat
from colorama import Fore, Style
from spinner import Spinner
import time
import speak
from config import Config
from json_parser import fix_and_parse_json
from ai_config import AIConfig
import traceback
import yaml
import argparse
<<<<<<< HEAD
from internal_print import print_to_console
=======
from logger import logger
>>>>>>> 98efd264
import logging
from prompt import get_prompt

cfg = Config()


def check_openai_api_key():
    """Check if the OpenAI API key is set in config.py or as an environment variable."""
    if not cfg.openai_api_key:
        print(
            Fore.RED +
            "Please set your OpenAI API key in .env or as an environment variable."
        )
        print("You can get your key from https://beta.openai.com/account/api-keys")
        exit(1)

<<<<<<< HEAD
=======

def attempt_to_fix_json_by_finding_outermost_brackets(json_string):
    if cfg.speak_mode and cfg.debug_mode:
      speak.say_text("I have received an invalid JSON response from the OpenAI API. Trying to fix it now.")
    logger.typewriter_log("Attempting to fix JSON by finding outermost brackets\n")

    try:
        # Use regex to search for JSON objects
        import regex
        json_pattern = regex.compile(r"\{(?:[^{}]|(?R))*\}")
        json_match = json_pattern.search(json_string)

        if json_match:
            # Extract the valid JSON object from the string
            json_string = json_match.group(0)
            logger.typewriter_log(title="Apparently json was fixed.", title_color=Fore.GREEN)
            if cfg.speak_mode and cfg.debug_mode:
               speak.say_text("Apparently json was fixed.")
        else:
            raise ValueError("No valid JSON object found")

    except (json.JSONDecodeError, ValueError) as e:
        if cfg.speak_mode:
            speak.say_text("Didn't work. I will have to ignore this response then.")
        logger.error("Error: Invalid JSON, setting it to empty JSON now.\n")
        json_string = {}

    return json_string
>>>>>>> 98efd264


def print_assistant_thoughts(assistant_reply):
    """Prints the assistant's thoughts to the console"""
    global ai_name
    global cfg
    try:
        try:
            # Parse and print Assistant response
            assistant_reply_json = fix_and_parse_json(assistant_reply)
        except json.JSONDecodeError as e:
            logger.error("Error: Invalid JSON in assistant thoughts\n", assistant_reply)
            assistant_reply_json = attempt_to_fix_json_by_finding_outermost_brackets(assistant_reply)
            assistant_reply_json = fix_and_parse_json(assistant_reply_json)

        # Check if assistant_reply_json is a string and attempt to parse it into a JSON object
        if isinstance(assistant_reply_json, str):
            try:
                assistant_reply_json = json.loads(assistant_reply_json)
            except json.JSONDecodeError as e:
<<<<<<< HEAD
                print_to_console("Error: Invalid JSON\n", assistant_reply)
                assistant_reply_json = {}
=======
                logger.error("Error: Invalid JSON\n", assistant_reply)
                assistant_reply_json = attempt_to_fix_json_by_finding_outermost_brackets(assistant_reply_json)
>>>>>>> 98efd264

        assistant_thoughts_reasoning = None
        assistant_thoughts_plan = None
        assistant_thoughts_speak = None
        assistant_thoughts_criticism = None
        assistant_thoughts = assistant_reply_json.get("thoughts", {})
        assistant_thoughts_text = assistant_thoughts.get("text")

        if assistant_thoughts:
            assistant_thoughts_reasoning = assistant_thoughts.get("reasoning")
            assistant_thoughts_plan = assistant_thoughts.get("plan")
            assistant_thoughts_criticism = assistant_thoughts.get("criticism")
            assistant_thoughts_speak = assistant_thoughts.get("speak")

<<<<<<< HEAD
        print_to_console(f"{ai_name.upper()} THOUGHTS:", assistant_thoughts_text)
        print_to_console("REASONING:", assistant_thoughts_reasoning)

        if assistant_thoughts_plan:
            print_to_console("PLAN:", "")
=======
        logger.typewriter_log(f"{ai_name.upper()} THOUGHTS:", Fore.YELLOW, assistant_thoughts_text)
        logger.typewriter_log("REASONING:", Fore.YELLOW, assistant_thoughts_reasoning)

        if assistant_thoughts_plan:
            logger.typewriter_log("PLAN:", Fore.YELLOW, "")
>>>>>>> 98efd264
            # If it's a list, join it into a string
            if isinstance(assistant_thoughts_plan, list):
                assistant_thoughts_plan = "\n".join(assistant_thoughts_plan)
            elif isinstance(assistant_thoughts_plan, dict):
                assistant_thoughts_plan = str(assistant_thoughts_plan)

            # Split the input_string using the newline character and dashes
            lines = assistant_thoughts_plan.split('\n')
            for line in lines:
                line = line.lstrip("- ")
<<<<<<< HEAD
                print_to_console("- ", line.strip())

        print_to_console("CRITICISM:",  assistant_thoughts_criticism)
=======
                logger.typewriter_log("- ", Fore.GREEN, line.strip())

        logger.typewriter_log("CRITICISM:", Fore.YELLOW, assistant_thoughts_criticism)
>>>>>>> 98efd264
        # Speak the assistant's thoughts
        if cfg.speak_mode and assistant_thoughts_speak:
            speak.say_text(assistant_thoughts_speak)

<<<<<<< HEAD
    except json.decoder.JSONDecodeError:
        print_to_console("Error: Invalid JSON\n", assistant_reply)
=======
        return assistant_reply_json
    except json.decoder.JSONDecodeError as e:
        logger.error("Error: Invalid JSON\n", assistant_reply)
        if cfg.speak_mode:
            speak.say_text("I have received an invalid JSON response from the OpenAI API. I cannot ignore this response.")
>>>>>>> 98efd264

    # All other errors, return "Error: + error message"
    except Exception as e:
        call_stack = traceback.format_exc()
<<<<<<< HEAD
        print_to_console("Error: \n", call_stack)


def load_variables(config_file="config.yaml"):
    """Load variables from yaml file if it exists, otherwise prompt the user for input"""
    try:
        with open(config_file) as file:
            config = yaml.load(file, Loader=yaml.FullLoader)
        ai_name = config.get("ai_name")
        ai_role = config.get("ai_role")
        ai_goals = config.get("ai_goals")
    except FileNotFoundError:
        ai_name = ""
        ai_role = ""
        ai_goals = []

    # Prompt the user for input if config file is missing or empty values
    if not ai_name:
        ai_name = utils.clean_input("Name your AI: ")
        if ai_name == "":
            ai_name = "Entrepreneur-GPT"

    if not ai_role:
        ai_role = utils.clean_input(f"{ai_name} is: ")
        if ai_role == "":
            ai_role = "an AI designed to autonomously develop and run businesses with the sole goal of increasing your net worth."

    if not ai_goals:
        print_to_console("Enter up to 5 goals for your AI: ")
        print_to_console("For example: \nIncrease net worth, Grow Twitter Account, Develop and manage multiple businesses autonomously'")
        print_to_console("Enter nothing to load defaults, enter nothing when finished.")
        ai_goals = []
        for i in range(5):
            ai_goal = utils.clean_input(f"Goal {i+1}: ")
            if ai_goal == "":
                break
            ai_goals.append(ai_goal)
        if len(ai_goals) == 0:
            ai_goals = ["Increase net worth", "Grow Twitter Account", "Develop and manage multiple businesses autonomously"]

    # Save variables to yaml file
    config = {"ai_name": ai_name, "ai_role": ai_role, "ai_goals": ai_goals}
    with open(config_file, "w") as file:
        documents = yaml.dump(config, file)

    prompt = data.load_prompt()
    prompt_start = """Your decisions must always be made independently without seeking user assistance. Play to your strengths as a LLM and pursue simple strategies with no legal complications."""

    # Construct full prompt
    full_prompt = f"You are {ai_name}, {ai_role}\n{prompt_start}\n\nGOALS:\n\n"
    for i, goal in enumerate(ai_goals):
        full_prompt += f"{i+1}. {goal}\n"

    full_prompt += f"\n\n{prompt}"
    return full_prompt
=======
        logger.error("Error: \n", call_stack)
>>>>>>> 98efd264


def construct_prompt():
    """Construct the prompt for the AI to respond to"""
    config = AIConfig.load()
    if config.ai_name:
        logger.typewriter_log(
            f"Welcome back! ",
            f"Would you like me to return to being {config.ai_name}?",
            speak_text=True)
        should_continue = "y"

    if not config.ai_name:
        config = prompt_user()
        config.save()

    # Get rid of this global:
    global ai_name
    ai_name = config.ai_name

    full_prompt = config.construct_full_prompt()
    return full_prompt


def prompt_user():
    """Prompt the user for input"""
    ai_name = ""
    # Construct the prompt
    logger.typewriter_log(
        "Welcome to Auto-GPT! ",
        "Enter the name of your AI and its role below. Entering nothing will load defaults.",
        speak_text=True)

    # Get AI Name from User
    logger.typewriter_log(
        "Name your AI: ",
        "For example, 'Entrepreneur-GPT'")
    ai_name = utils.clean_input("AI Name: ")
    if ai_name == "":
        ai_name = "Entrepreneur-GPT"

    logger.typewriter_log(
        f"{ai_name} here!",
        "I am at your service.",
        speak_text=True)

    # Get AI Role from User
    logger.typewriter_log(
        "Describe your AI's role: ",
        "For example, 'an AI designed to autonomously develop and run businesses with the sole goal of increasing your net worth.'")
    ai_role = utils.clean_input(f"{ai_name} is: ")
    if ai_role == "":
        ai_role = "an AI designed to autonomously develop and run businesses with the sole goal of increasing your net worth."

    # Enter up to 5 goals for the AI
    logger.typewriter_log(
        "Enter up to 5 goals for your AI: ",
        "For example: \nIncrease net worth, Grow Twitter Account, Develop and manage multiple businesses autonomously'")
    # print_to_console("Enter nothing to load defaults, enter nothing when finished.", flush=True)
    ai_goals = []
    for i in range(5):
        ai_goal = utils.clean_input(f"{Fore.LIGHTBLUE_EX}Goal{Style.RESET_ALL} {i+1}: ")
        if ai_goal == "":
            break
        ai_goals.append(ai_goal)
    if len(ai_goals) == 0:
        ai_goals = ["Increase net worth", "Grow Twitter Account",
                    "Develop and manage multiple businesses autonomously"]

    config = AIConfig(ai_name, ai_role, ai_goals)
    return config


def parse_arguments():
    """Parses the arguments passed to the script"""
    global cfg
    cfg.set_debug_mode(False)
    cfg.set_continuous_mode(False)
    cfg.set_speak_mode(False)

    parser = argparse.ArgumentParser(description='Process arguments.')
    parser.add_argument('--continuous', action='store_true', help='Enable Continuous Mode')
    parser.add_argument('--continuous-limit', '-l', type=int, dest="continuous_limit", help='Defines the number of times to run in continuous mode')
    parser.add_argument('--speak', action='store_true', help='Enable Speak Mode')
    parser.add_argument('--debug', action='store_true', help='Enable Debug Mode')
    parser.add_argument('--gpt3only', action='store_true', help='Enable GPT3.5 Only Mode')
    parser.add_argument('--gpt4only', action='store_true', help='Enable GPT4 Only Mode')
    parser.add_argument('--use-memory', '-m', dest="memory_type", help='Defines which Memory backend to use')
    args = parser.parse_args()

    if args.debug:
        logger.typewriter_log("Debug Mode: ", Fore.GREEN, "ENABLED")
        cfg.set_debug_mode(True)

    if args.continuous:
<<<<<<< HEAD
        print_to_console("Continuous Mode: ", "ENABLED")
        print_to_console(
=======
        logger.typewriter_log("Continuous Mode: ", Fore.RED, "ENABLED")
        logger.typewriter_log(
>>>>>>> 98efd264
            "WARNING: ",
            "Continuous mode is not recommended. It is potentially dangerous and may cause your AI to run forever or carry out actions you would not usually authorise. Use at your own risk.")
        cfg.set_continuous_mode(True)

        if args.continuous_limit:
            logger.typewriter_log(
                "Continuous Limit: ",
                Fore.GREEN,
                f"{args.continuous_limit}")
            cfg.set_continuous_limit(args.continuous_limit)

    # Check if continuous limit is used without continuous mode
    if args.continuous_limit and not args.continuous:
        parser.error("--continuous-limit can only be used with --continuous")

    if args.speak:
<<<<<<< HEAD
        print_to_console("Speak Mode: ", "ENABLED")
        cfg.set_speak_mode(True)

    if args.gpt3only:
        print_to_console("GPT3.5 Only Mode: ", "ENABLED")
=======
        logger.typewriter_log("Speak Mode: ", Fore.GREEN, "ENABLED")
        cfg.set_speak_mode(True)

    if args.gpt3only:
        logger.typewriter_log("GPT3.5 Only Mode: ", Fore.GREEN, "ENABLED")
>>>>>>> 98efd264
        cfg.set_smart_llm_model(cfg.fast_llm_model)

    if args.gpt4only:
        logger.typewriter_log("GPT4 Only Mode: ", Fore.GREEN, "ENABLED")
        cfg.set_fast_llm_model(cfg.smart_llm_model)

<<<<<<< HEAD


# TODO: fill in llm values here
check_openai_api_key()
cfg = Config()
logger = configure_logging()
parse_arguments()
ai_name = ""
prompt = construct_prompt()
# print_to_console(prompt)
# Initialize variables
full_message_history = []
result = None
next_action_count = 0
# Make a constant:
user_input = "Determine which next command to use, and respond using the format specified above:"

# Initialize memory and make sure it is empty.
# this is particularly important for indexing and referencing pinecone memory
memory = get_memory(cfg, init=True)
print_to_console('Using memory of type: ' + memory.__class__.__name__)

# Interaction Loop
while True:
    # Send message to AI, get response
    print_to_console("Thinking...")
    assistant_reply = chat.chat_with_ai(
        prompt,
        user_input,
        full_message_history,
        memory,
        cfg.fast_token_limit) # TODO: This hardcodes the model to use GPT3.5. Make this an argument

    # Print Assistant thoughts
    print_assistant_thoughts(assistant_reply)

    # Get command name and arguments
    try:
        command_name, arguments = cmd.get_command(assistant_reply)
    except Exception as e:
        print_to_console("Error: \n",  str(e))

    if not cfg.continuous_mode and next_action_count == 0:
        ### GET USER AUTHORIZATION TO EXECUTE COMMAND ###
        # Get key press: Prompt the user to press enter to continue or escape
        # to exit
        user_input = ""
        print_to_console(
            "NEXT ACTION: ",
            f"COMMAND = {command_name}  ARGUMENTS = {arguments}")

        while True:
            console_input = "y"
            if console_input.lower() == "y":
                user_input = "GENERATE NEXT COMMAND JSON"
                break
            elif console_input.lower().startswith("y -"):
                try:
                    next_action_count = abs(int(console_input.split(" ")[1]))
                    user_input = "GENERATE NEXT COMMAND JSON"
                except ValueError:
                    print_to_console("Invalid input format. Please enter 'y -n' where n is the number of continuous tasks.")
                    continue
                break
            elif console_input.lower() == "n":
                user_input = "EXIT"
=======
    if args.memory_type:
        supported_memory = get_supported_memory_backends()
        chosen = args.memory_type
        if not chosen in supported_memory:
            logger.typewriter_log("ONLY THE FOLLOWING MEMORY BACKENDS ARE SUPPORTED: ", Fore.RED, f'{supported_memory}')
            logger.typewriter_log(f"Defaulting to: ", Fore.YELLOW, cfg.memory_backend)
        else:
            cfg.memory_backend = chosen


def main():
    global ai_name, memory
    # TODO: fill in llm values here
    check_openai_api_key()
    parse_arguments()
    logger.set_level(logging.DEBUG if cfg.debug_mode else logging.INFO)
    ai_name = ""
    prompt = construct_prompt()
    # print(prompt)
    # Initialize variables
    full_message_history = []
    result = None
    next_action_count = 0
    # Make a constant:
    user_input = "Determine which next command to use, and respond using the format specified above:"
    # Initialize memory and make sure it is empty.
    # this is particularly important for indexing and referencing pinecone memory
    memory = get_memory(cfg, init=True)
    print('Using memory of type: ' + memory.__class__.__name__)
    agent = Agent(
        ai_name=ai_name,
        memory=memory,
        full_message_history=full_message_history,
        next_action_count=next_action_count,
        prompt=prompt,
        user_input=user_input
    )
    agent.start_interaction_loop()


class Agent:
    """Agent class for interacting with Auto-GPT.

    Attributes:
        ai_name: The name of the agent.
        memory: The memory object to use.
        full_message_history: The full message history.
        next_action_count: The number of actions to execute.
        prompt: The prompt to use.
        user_input: The user input.

    """
    def __init__(self,
                 ai_name,
                 memory,
                 full_message_history,
                 next_action_count,
                 prompt,
                 user_input):
        self.ai_name = ai_name
        self.memory = memory
        self.full_message_history = full_message_history
        self.next_action_count = next_action_count
        self.prompt = prompt
        self.user_input = user_input

    def start_interaction_loop(self):
        # Interaction Loop
        loop_count = 0
        while True:
             # Discontinue if continuous limit is reached
            loop_count += 1
            if cfg.continuous_mode and cfg.continuous_limit > 0 and loop_count > cfg.continuous_limit:
                logger.typewriter_log("Continuous Limit Reached: ", Fore.YELLOW, f"{cfg.continuous_limit}")
>>>>>>> 98efd264
                break

            # Send message to AI, get response
            with Spinner("Thinking... "):
                assistant_reply = chat.chat_with_ai(
                    self.prompt,
                    self.user_input,
                    self.full_message_history,
                    self.memory,
                    cfg.fast_token_limit)  # TODO: This hardcodes the model to use GPT3.5. Make this an argument

            # Print Assistant thoughts
            print_assistant_thoughts(assistant_reply)

            # Get command name and arguments
            try:
                command_name, arguments = cmd.get_command(
                    attempt_to_fix_json_by_finding_outermost_brackets(assistant_reply))
                if cfg.speak_mode:
                    speak.say_text(f"I want to execute {command_name}")
            except Exception as e:
                logger.error("Error: \n", str(e))

            if not cfg.continuous_mode and self.next_action_count == 0:
                ### GET USER AUTHORIZATION TO EXECUTE COMMAND ###
                # Get key press: Prompt the user to press enter to continue or escape
                # to exit
                self.user_input = ""
                logger.typewriter_log(
                    "NEXT ACTION: ",
                    Fore.CYAN,
                    f"COMMAND = {Fore.CYAN}{command_name}{Style.RESET_ALL}  ARGUMENTS = {Fore.CYAN}{arguments}{Style.RESET_ALL}")
                print(
                    f"Enter 'y' to authorise command, 'y -N' to run N continuous commands, 'n' to exit program, or enter feedback for {self.ai_name}...",
                    flush=True)
                while True:
                    console_input = utils.clean_input(Fore.MAGENTA + "Input:" + Style.RESET_ALL)
                    if console_input.lower().rstrip() == "y":
                        self.user_input = "GENERATE NEXT COMMAND JSON"
                        break
                    elif console_input.lower().startswith("y -"):
                        try:
                            self.next_action_count = abs(int(console_input.split(" ")[1]))
                            self.user_input = "GENERATE NEXT COMMAND JSON"
                        except ValueError:
                            print("Invalid input format. Please enter 'y -n' where n is the number of continuous tasks.")
                            continue
                        break
                    elif console_input.lower() == "n":
                        self.user_input = "EXIT"
                        break
                    else:
                        self.user_input = console_input
                        command_name = "human_feedback"
                        break

                if self.user_input == "GENERATE NEXT COMMAND JSON":
                    logger.typewriter_log(
                        "-=-=-=-=-=-=-= COMMAND AUTHORISED BY USER -=-=-=-=-=-=-=",
                        Fore.MAGENTA,
                        "")
                elif self.user_input == "EXIT":
                    print("Exiting...", flush=True)
                    break
            else:
                # Print command
                logger.typewriter_log(
                    "NEXT ACTION: ",
                    Fore.CYAN,
                    f"COMMAND = {Fore.CYAN}{command_name}{Style.RESET_ALL}  ARGUMENTS = {Fore.CYAN}{arguments}{Style.RESET_ALL}")

            # Execute command
            if command_name is not None and command_name.lower().startswith("error"):
                result = f"Command {command_name} threw the following error: " + arguments
            elif command_name == "human_feedback":
                result = f"Human feedback: {self.user_input}"
            else:
                result = f"Command {command_name} returned: {cmd.execute_command(command_name, arguments)}"
                if self.next_action_count > 0:
                    self.next_action_count -= 1

<<<<<<< HEAD
        if user_input == "GENERATE NEXT COMMAND JSON":
            print_to_console(
            "-=-=-=-=-=-=-= COMMAND AUTHORISED BY USER -=-=-=-=-=-=-=",
            "")
        elif user_input == "EXIT":
            # print_to_console("Exiting...", flush=True)
            break
    else:
        # Print command
        print_to_console(
            "NEXT ACTION: ",
            f"COMMAND = {command_name}  ARGUMENTS = {arguments}")

    # Execute command
    if command_name.lower().startswith( "error" ):
        result = f"Command {command_name} threw the following error: " + arguments
    elif command_name == "human_feedback":
        result = f"Human feedback: {user_input}"
    else:
        result = f"Command {command_name} returned: {cmd.execute_command(command_name, arguments)}"
        if next_action_count > 0:
            next_action_count -= 1

    memory_to_add = f"Assistant Reply: {assistant_reply} " \
                    f"\nResult: {result} " \
                    f"\nHuman Feedback: {user_input} "

    memory.add(memory_to_add)

    # Check if there's a result from the command append it to the message
    # history
    if result is not None:
        full_message_history.append(chat.create_chat_message("system", result))
        print_to_console("SYSTEM: ", result)
    else:
        full_message_history.append(
            chat.create_chat_message(
                "system", "Unable to execute command"))
        print_to_console("SYSTEM: ", Fore.YELLOW, "Unable to execute command")
=======
            memory_to_add = f"Assistant Reply: {assistant_reply} " \
                            f"\nResult: {result} " \
                            f"\nHuman Feedback: {self.user_input} "

            self.memory.add(memory_to_add)

            # Check if there's a result from the command append it to the message
            # history
            if result is not None:
                self.full_message_history.append(chat.create_chat_message("system", result))
                logger.typewriter_log("SYSTEM: ", Fore.YELLOW, result)
            else:
                self.full_message_history.append(
                    chat.create_chat_message(
                        "system", "Unable to execute command"))
                logger.typewriter_log("SYSTEM: ", Fore.YELLOW, "Unable to execute command")


if __name__ == "__main__":
    main()
>>>>>>> 98efd264
<|MERGE_RESOLUTION|>--- conflicted
+++ resolved
@@ -14,11 +14,8 @@
 import traceback
 import yaml
 import argparse
-<<<<<<< HEAD
 from internal_print import print_to_console
-=======
 from logger import logger
->>>>>>> 98efd264
 import logging
 from prompt import get_prompt
 
@@ -35,8 +32,6 @@
         print("You can get your key from https://beta.openai.com/account/api-keys")
         exit(1)
 
-<<<<<<< HEAD
-=======
 
 def attempt_to_fix_json_by_finding_outermost_brackets(json_string):
     if cfg.speak_mode and cfg.debug_mode:
@@ -65,7 +60,6 @@
         json_string = {}
 
     return json_string
->>>>>>> 98efd264
 
 
 def print_assistant_thoughts(assistant_reply):
@@ -86,13 +80,8 @@
             try:
                 assistant_reply_json = json.loads(assistant_reply_json)
             except json.JSONDecodeError as e:
-<<<<<<< HEAD
-                print_to_console("Error: Invalid JSON\n", assistant_reply)
-                assistant_reply_json = {}
-=======
                 logger.error("Error: Invalid JSON\n", assistant_reply)
                 assistant_reply_json = attempt_to_fix_json_by_finding_outermost_brackets(assistant_reply_json)
->>>>>>> 98efd264
 
         assistant_thoughts_reasoning = None
         assistant_thoughts_plan = None
@@ -107,19 +96,11 @@
             assistant_thoughts_criticism = assistant_thoughts.get("criticism")
             assistant_thoughts_speak = assistant_thoughts.get("speak")
 
-<<<<<<< HEAD
-        print_to_console(f"{ai_name.upper()} THOUGHTS:", assistant_thoughts_text)
-        print_to_console("REASONING:", assistant_thoughts_reasoning)
-
-        if assistant_thoughts_plan:
-            print_to_console("PLAN:", "")
-=======
         logger.typewriter_log(f"{ai_name.upper()} THOUGHTS:", Fore.YELLOW, assistant_thoughts_text)
         logger.typewriter_log("REASONING:", Fore.YELLOW, assistant_thoughts_reasoning)
 
         if assistant_thoughts_plan:
             logger.typewriter_log("PLAN:", Fore.YELLOW, "")
->>>>>>> 98efd264
             # If it's a list, join it into a string
             if isinstance(assistant_thoughts_plan, list):
                 assistant_thoughts_plan = "\n".join(assistant_thoughts_plan)
@@ -130,92 +111,23 @@
             lines = assistant_thoughts_plan.split('\n')
             for line in lines:
                 line = line.lstrip("- ")
-<<<<<<< HEAD
-                print_to_console("- ", line.strip())
-
-        print_to_console("CRITICISM:",  assistant_thoughts_criticism)
-=======
                 logger.typewriter_log("- ", Fore.GREEN, line.strip())
 
         logger.typewriter_log("CRITICISM:", Fore.YELLOW, assistant_thoughts_criticism)
->>>>>>> 98efd264
         # Speak the assistant's thoughts
         if cfg.speak_mode and assistant_thoughts_speak:
             speak.say_text(assistant_thoughts_speak)
 
-<<<<<<< HEAD
-    except json.decoder.JSONDecodeError:
-        print_to_console("Error: Invalid JSON\n", assistant_reply)
-=======
         return assistant_reply_json
     except json.decoder.JSONDecodeError as e:
         logger.error("Error: Invalid JSON\n", assistant_reply)
         if cfg.speak_mode:
             speak.say_text("I have received an invalid JSON response from the OpenAI API. I cannot ignore this response.")
->>>>>>> 98efd264
 
     # All other errors, return "Error: + error message"
     except Exception as e:
         call_stack = traceback.format_exc()
-<<<<<<< HEAD
-        print_to_console("Error: \n", call_stack)
-
-
-def load_variables(config_file="config.yaml"):
-    """Load variables from yaml file if it exists, otherwise prompt the user for input"""
-    try:
-        with open(config_file) as file:
-            config = yaml.load(file, Loader=yaml.FullLoader)
-        ai_name = config.get("ai_name")
-        ai_role = config.get("ai_role")
-        ai_goals = config.get("ai_goals")
-    except FileNotFoundError:
-        ai_name = ""
-        ai_role = ""
-        ai_goals = []
-
-    # Prompt the user for input if config file is missing or empty values
-    if not ai_name:
-        ai_name = utils.clean_input("Name your AI: ")
-        if ai_name == "":
-            ai_name = "Entrepreneur-GPT"
-
-    if not ai_role:
-        ai_role = utils.clean_input(f"{ai_name} is: ")
-        if ai_role == "":
-            ai_role = "an AI designed to autonomously develop and run businesses with the sole goal of increasing your net worth."
-
-    if not ai_goals:
-        print_to_console("Enter up to 5 goals for your AI: ")
-        print_to_console("For example: \nIncrease net worth, Grow Twitter Account, Develop and manage multiple businesses autonomously'")
-        print_to_console("Enter nothing to load defaults, enter nothing when finished.")
-        ai_goals = []
-        for i in range(5):
-            ai_goal = utils.clean_input(f"Goal {i+1}: ")
-            if ai_goal == "":
-                break
-            ai_goals.append(ai_goal)
-        if len(ai_goals) == 0:
-            ai_goals = ["Increase net worth", "Grow Twitter Account", "Develop and manage multiple businesses autonomously"]
-
-    # Save variables to yaml file
-    config = {"ai_name": ai_name, "ai_role": ai_role, "ai_goals": ai_goals}
-    with open(config_file, "w") as file:
-        documents = yaml.dump(config, file)
-
-    prompt = data.load_prompt()
-    prompt_start = """Your decisions must always be made independently without seeking user assistance. Play to your strengths as a LLM and pursue simple strategies with no legal complications."""
-
-    # Construct full prompt
-    full_prompt = f"You are {ai_name}, {ai_role}\n{prompt_start}\n\nGOALS:\n\n"
-    for i, goal in enumerate(ai_goals):
-        full_prompt += f"{i+1}. {goal}\n"
-
-    full_prompt += f"\n\n{prompt}"
-    return full_prompt
-=======
         logger.error("Error: \n", call_stack)
->>>>>>> 98efd264
 
 
 def construct_prompt():
@@ -277,7 +189,7 @@
     # print_to_console("Enter nothing to load defaults, enter nothing when finished.", flush=True)
     ai_goals = []
     for i in range(5):
-        ai_goal = utils.clean_input(f"{Fore.LIGHTBLUE_EX}Goal{Style.RESET_ALL} {i+1}: ")
+        ai_goal = utils.clean_input(f"Goal {i+1}: ")
         if ai_goal == "":
             break
         ai_goals.append(ai_goal)
@@ -311,13 +223,8 @@
         cfg.set_debug_mode(True)
 
     if args.continuous:
-<<<<<<< HEAD
-        print_to_console("Continuous Mode: ", "ENABLED")
-        print_to_console(
-=======
         logger.typewriter_log("Continuous Mode: ", Fore.RED, "ENABLED")
         logger.typewriter_log(
->>>>>>> 98efd264
             "WARNING: ",
             "Continuous mode is not recommended. It is potentially dangerous and may cause your AI to run forever or carry out actions you would not usually authorise. Use at your own risk.")
         cfg.set_continuous_mode(True)
@@ -334,93 +241,17 @@
         parser.error("--continuous-limit can only be used with --continuous")
 
     if args.speak:
-<<<<<<< HEAD
-        print_to_console("Speak Mode: ", "ENABLED")
-        cfg.set_speak_mode(True)
-
-    if args.gpt3only:
-        print_to_console("GPT3.5 Only Mode: ", "ENABLED")
-=======
         logger.typewriter_log("Speak Mode: ", Fore.GREEN, "ENABLED")
         cfg.set_speak_mode(True)
 
     if args.gpt3only:
         logger.typewriter_log("GPT3.5 Only Mode: ", Fore.GREEN, "ENABLED")
->>>>>>> 98efd264
         cfg.set_smart_llm_model(cfg.fast_llm_model)
 
     if args.gpt4only:
         logger.typewriter_log("GPT4 Only Mode: ", Fore.GREEN, "ENABLED")
         cfg.set_fast_llm_model(cfg.smart_llm_model)
 
-<<<<<<< HEAD
-
-
-# TODO: fill in llm values here
-check_openai_api_key()
-cfg = Config()
-logger = configure_logging()
-parse_arguments()
-ai_name = ""
-prompt = construct_prompt()
-# print_to_console(prompt)
-# Initialize variables
-full_message_history = []
-result = None
-next_action_count = 0
-# Make a constant:
-user_input = "Determine which next command to use, and respond using the format specified above:"
-
-# Initialize memory and make sure it is empty.
-# this is particularly important for indexing and referencing pinecone memory
-memory = get_memory(cfg, init=True)
-print_to_console('Using memory of type: ' + memory.__class__.__name__)
-
-# Interaction Loop
-while True:
-    # Send message to AI, get response
-    print_to_console("Thinking...")
-    assistant_reply = chat.chat_with_ai(
-        prompt,
-        user_input,
-        full_message_history,
-        memory,
-        cfg.fast_token_limit) # TODO: This hardcodes the model to use GPT3.5. Make this an argument
-
-    # Print Assistant thoughts
-    print_assistant_thoughts(assistant_reply)
-
-    # Get command name and arguments
-    try:
-        command_name, arguments = cmd.get_command(assistant_reply)
-    except Exception as e:
-        print_to_console("Error: \n",  str(e))
-
-    if not cfg.continuous_mode and next_action_count == 0:
-        ### GET USER AUTHORIZATION TO EXECUTE COMMAND ###
-        # Get key press: Prompt the user to press enter to continue or escape
-        # to exit
-        user_input = ""
-        print_to_console(
-            "NEXT ACTION: ",
-            f"COMMAND = {command_name}  ARGUMENTS = {arguments}")
-
-        while True:
-            console_input = "y"
-            if console_input.lower() == "y":
-                user_input = "GENERATE NEXT COMMAND JSON"
-                break
-            elif console_input.lower().startswith("y -"):
-                try:
-                    next_action_count = abs(int(console_input.split(" ")[1]))
-                    user_input = "GENERATE NEXT COMMAND JSON"
-                except ValueError:
-                    print_to_console("Invalid input format. Please enter 'y -n' where n is the number of continuous tasks.")
-                    continue
-                break
-            elif console_input.lower() == "n":
-                user_input = "EXIT"
-=======
     if args.memory_type:
         supported_memory = get_supported_memory_backends()
         chosen = args.memory_type
@@ -449,7 +280,7 @@
     # Initialize memory and make sure it is empty.
     # this is particularly important for indexing and referencing pinecone memory
     memory = get_memory(cfg, init=True)
-    print('Using memory of type: ' + memory.__class__.__name__)
+    logger.typewriter_log('Using memory of type: ' + memory.__class__.__name__)
     agent = Agent(
         ai_name=ai_name,
         memory=memory,
@@ -495,17 +326,16 @@
             loop_count += 1
             if cfg.continuous_mode and cfg.continuous_limit > 0 and loop_count > cfg.continuous_limit:
                 logger.typewriter_log("Continuous Limit Reached: ", Fore.YELLOW, f"{cfg.continuous_limit}")
->>>>>>> 98efd264
                 break
 
             # Send message to AI, get response
-            with Spinner("Thinking... "):
-                assistant_reply = chat.chat_with_ai(
-                    self.prompt,
-                    self.user_input,
-                    self.full_message_history,
-                    self.memory,
-                    cfg.fast_token_limit)  # TODO: This hardcodes the model to use GPT3.5. Make this an argument
+            logger.typewriter_log("Thinking")
+            assistant_reply = chat.chat_with_ai(
+                self.prompt,
+                self.user_input,
+                self.full_message_history,
+                self.memory,
+                cfg.fast_token_limit)  # TODO: This hardcodes the model to use GPT3.5. Make this an argument
 
             # Print Assistant thoughts
             print_assistant_thoughts(assistant_reply)
@@ -527,12 +357,12 @@
                 logger.typewriter_log(
                     "NEXT ACTION: ",
                     Fore.CYAN,
-                    f"COMMAND = {Fore.CYAN}{command_name}{Style.RESET_ALL}  ARGUMENTS = {Fore.CYAN}{arguments}{Style.RESET_ALL}")
-                print(
-                    f"Enter 'y' to authorise command, 'y -N' to run N continuous commands, 'n' to exit program, or enter feedback for {self.ai_name}...",
-                    flush=True)
+                    f"COMMAND = {command_name} ARGUMENTS = {arguments}")
+                # print(
+                #     f"Enter 'y' to authorise command, 'y -N' to run N continuous commands, 'n' to exit program, or enter feedback for {self.ai_name}...",
+                #     flush=True)
                 while True:
-                    console_input = utils.clean_input(Fore.MAGENTA + "Input:" + Style.RESET_ALL)
+                    console_input = "y"# utils.clean_input("Input:")
                     if console_input.lower().rstrip() == "y":
                         self.user_input = "GENERATE NEXT COMMAND JSON"
                         break
@@ -565,7 +395,7 @@
                 logger.typewriter_log(
                     "NEXT ACTION: ",
                     Fore.CYAN,
-                    f"COMMAND = {Fore.CYAN}{command_name}{Style.RESET_ALL}  ARGUMENTS = {Fore.CYAN}{arguments}{Style.RESET_ALL}")
+                    f"COMMAND = {command_name} ARGUMENTS = {arguments}")
 
             # Execute command
             if command_name is not None and command_name.lower().startswith("error"):
@@ -577,47 +407,6 @@
                 if self.next_action_count > 0:
                     self.next_action_count -= 1
 
-<<<<<<< HEAD
-        if user_input == "GENERATE NEXT COMMAND JSON":
-            print_to_console(
-            "-=-=-=-=-=-=-= COMMAND AUTHORISED BY USER -=-=-=-=-=-=-=",
-            "")
-        elif user_input == "EXIT":
-            # print_to_console("Exiting...", flush=True)
-            break
-    else:
-        # Print command
-        print_to_console(
-            "NEXT ACTION: ",
-            f"COMMAND = {command_name}  ARGUMENTS = {arguments}")
-
-    # Execute command
-    if command_name.lower().startswith( "error" ):
-        result = f"Command {command_name} threw the following error: " + arguments
-    elif command_name == "human_feedback":
-        result = f"Human feedback: {user_input}"
-    else:
-        result = f"Command {command_name} returned: {cmd.execute_command(command_name, arguments)}"
-        if next_action_count > 0:
-            next_action_count -= 1
-
-    memory_to_add = f"Assistant Reply: {assistant_reply} " \
-                    f"\nResult: {result} " \
-                    f"\nHuman Feedback: {user_input} "
-
-    memory.add(memory_to_add)
-
-    # Check if there's a result from the command append it to the message
-    # history
-    if result is not None:
-        full_message_history.append(chat.create_chat_message("system", result))
-        print_to_console("SYSTEM: ", result)
-    else:
-        full_message_history.append(
-            chat.create_chat_message(
-                "system", "Unable to execute command"))
-        print_to_console("SYSTEM: ", Fore.YELLOW, "Unable to execute command")
-=======
             memory_to_add = f"Assistant Reply: {assistant_reply} " \
                             f"\nResult: {result} " \
                             f"\nHuman Feedback: {self.user_input} "
@@ -637,5 +426,4 @@
 
 
 if __name__ == "__main__":
-    main()
->>>>>>> 98efd264
+    main()