import json
import random
import commands as cmd
import utils
from memory import get_memory
import data
import chat
from colorama import Fore, Style
from spinner import Spinner
import time
import speak
from enum import Enum, auto
import sys
from config import Config
from json_parser import fix_and_parse_json
from ai_config import AIConfig
import traceback
import yaml
import argparse
import logging

cfg = Config()

def configure_logging():
    logging.basicConfig(filename='log.txt',
                    filemode='a',
                    format='%(asctime)s,%(msecs)d %(name)s %(levelname)s %(message)s',
                    datefmt='%H:%M:%S',
                    level=logging.DEBUG)
    return logging.getLogger('AutoGPT')

def check_openai_api_key():
    """Check if the OpenAI API key is set in config.py or as an environment variable."""
    if not cfg.openai_api_key:
        print(
            Fore.RED +
            "Please set your OpenAI API key in config.py or as an environment variable."
        )
        print("You can get your key from https://beta.openai.com/account/api-keys")
        exit(1)

<<<<<<< HEAD
def get_user_instruction():
    print("Enter an advice for the agent (or leave empty for no new instructions): ", flush=True)
    new_instruction = input(Fore.MAGENTA + "Advice:" + Style.RESET_ALL)
    return new_instruction

=======
>>>>>>> e62a3be2
def print_to_console(
        title,
        title_color,
        content,
        speak_text=False,
        min_typing_speed=0.05,
        max_typing_speed=0.01):
    """Prints text to the console with a typing effect"""
    global cfg
    global logger
    if speak_text and cfg.speak_mode:
        speak.say_text(f"{title}. {content}")
    print(title_color + title + " " + Style.RESET_ALL, end="")
    if content:
        logger.info(title + ': ' + content)
        if isinstance(content, list):
            content = " ".join(content)
        words = content.split()
        for i, word in enumerate(words):
            print(word, end="", flush=True)
            if i < len(words) - 1:
                print(" ", end="", flush=True)
            typing_speed = random.uniform(min_typing_speed, max_typing_speed)
            time.sleep(typing_speed)
            # type faster after each word
            min_typing_speed = min_typing_speed * 0.95
            max_typing_speed = max_typing_speed * 0.95
    print()


def print_assistant_thoughts(assistant_reply):
    """Prints the assistant's thoughts to the console"""
    global ai_name
    global cfg
    try:
        # Parse and print Assistant response
        assistant_reply_json = fix_and_parse_json(assistant_reply)

        # Check if assistant_reply_json is a string and attempt to parse it into a JSON object
        if isinstance(assistant_reply_json, str):
            try:
                assistant_reply_json = json.loads(assistant_reply_json)
            except json.JSONDecodeError as e:
                print_to_console("Error: Invalid JSON\n", Fore.RED, assistant_reply)
                assistant_reply_json = {}

        assistant_thoughts_reasoning = None
        assistant_thoughts_plan = None
        assistant_thoughts_speak = None
        assistant_thoughts_criticism = None
        assistant_thoughts = assistant_reply_json.get("thoughts", {})
        assistant_thoughts_text = assistant_thoughts.get("text")

        if assistant_thoughts:
            assistant_thoughts_reasoning = assistant_thoughts.get("reasoning")
            assistant_thoughts_plan = assistant_thoughts.get("plan")
            assistant_thoughts_criticism = assistant_thoughts.get("criticism")
            assistant_thoughts_speak = assistant_thoughts.get("speak")

        print_to_console(f"{ai_name.upper()} THOUGHTS:", Fore.YELLOW, assistant_thoughts_text)
        print_to_console("REASONING:", Fore.YELLOW, assistant_thoughts_reasoning)

        if assistant_thoughts_plan:
            print_to_console("PLAN:", Fore.YELLOW, "")
            # If it's a list, join it into a string
            if isinstance(assistant_thoughts_plan, list):
                assistant_thoughts_plan = "\n".join(assistant_thoughts_plan)
            elif isinstance(assistant_thoughts_plan, dict):
                assistant_thoughts_plan = str(assistant_thoughts_plan)

            # Split the input_string using the newline character and dashes
            lines = assistant_thoughts_plan.split('\n')
            for line in lines:
                line = line.lstrip("- ")
                print_to_console("- ", Fore.GREEN, line.strip())

        print_to_console("CRITICISM:", Fore.YELLOW, assistant_thoughts_criticism)
        # Speak the assistant's thoughts
        if cfg.speak_mode and assistant_thoughts_speak:
            speak.say_text(assistant_thoughts_speak)

    except json.decoder.JSONDecodeError:
        print_to_console("Error: Invalid JSON\n", Fore.RED, assistant_reply)

    # All other errors, return "Error: + error message"
    except Exception as e:
        call_stack = traceback.format_exc()
        print_to_console("Error: \n", Fore.RED, call_stack)


def load_variables(config_file="config.yaml"):
    """Load variables from yaml file if it exists, otherwise prompt the user for input"""
    try:
        with open(config_file) as file:
            config = yaml.load(file, Loader=yaml.FullLoader)
        ai_name = config.get("ai_name")
        ai_role = config.get("ai_role")
        ai_goals = config.get("ai_goals")
    except FileNotFoundError:
        ai_name = ""
        ai_role = ""
        ai_goals = []

    # Prompt the user for input if config file is missing or empty values
    if not ai_name:
        ai_name = utils.clean_input("Name your AI: ")
        if ai_name == "":
            ai_name = "Entrepreneur-GPT"

    if not ai_role:
        ai_role = utils.clean_input(f"{ai_name} is: ")
        if ai_role == "":
            ai_role = "an AI designed to autonomously develop and run businesses with the sole goal of increasing your net worth."

    if not ai_goals:
        print("Enter up to 5 goals for your AI: ")
        print("For example: \nIncrease net worth, Grow Twitter Account, Develop and manage multiple businesses autonomously'")
        print("Enter nothing to load defaults, enter nothing when finished.")
        ai_goals = []
        for i in range(5):
            ai_goal = utils.clean_input(f"Goal {i+1}: ")
            if ai_goal == "":
                break
            ai_goals.append(ai_goal)
        if len(ai_goals) == 0:
            ai_goals = ["Increase net worth", "Grow Twitter Account", "Develop and manage multiple businesses autonomously"]

    # Save variables to yaml file
    config = {"ai_name": ai_name, "ai_role": ai_role, "ai_goals": ai_goals}
    with open(config_file, "w") as file:
        documents = yaml.dump(config, file)

    prompt = data.load_prompt()
    prompt_start = """Your decisions must always be made independently without seeking user assistance. Play to your strengths as an LLM and pursue simple strategies with no legal complications."""

    # Construct full prompt
    full_prompt = f"You are {ai_name}, {ai_role}\n{prompt_start}\n\nGOALS:\n\n"
    for i, goal in enumerate(ai_goals):
        full_prompt += f"{i+1}. {goal}\n"

    full_prompt += f"\n\n{prompt}"
    return full_prompt


def construct_prompt():
    """Construct the prompt for the AI to respond to"""
    config = AIConfig.load()
    if config.ai_name:
        print_to_console(
            f"Welcome back! ",
            Fore.GREEN,
            f"Would you like me to return to being {config.ai_name}?",
            speak_text=True)
        should_continue = utils.clean_input(f"""Continue with the last settings?
Name:  {config.ai_name}
Role:  {config.ai_role}
Goals: {config.ai_goals}
Continue (y/n): """)
        if should_continue.lower() == "n":
            config = AIConfig()

    if not config.ai_name:
        config = prompt_user()
        config.save()

    # Get rid of this global:
    global ai_name
    ai_name = config.ai_name

    full_prompt = config.construct_full_prompt()
    return full_prompt


def prompt_user():
    """Prompt the user for input"""
    ai_name = ""
    # Construct the prompt
    print_to_console(
        "Welcome to Auto-GPT! ",
        Fore.GREEN,
        "Enter the name of your AI and its role below. Entering nothing will load defaults.",
        speak_text=True)

    # Get AI Name from User
    print_to_console(
        "Name your AI: ",
        Fore.GREEN,
        "For example, 'Entrepreneur-GPT'")
    ai_name = utils.clean_input("AI Name: ")
    if ai_name == "":
        ai_name = "Entrepreneur-GPT"

    print_to_console(
        f"{ai_name} here!",
        Fore.LIGHTBLUE_EX,
        "I am at your service.",
        speak_text=True)

    # Get AI Role from User
    print_to_console(
        "Describe your AI's role: ",
        Fore.GREEN,
        "For example, 'an AI designed to autonomously develop and run businesses with the sole goal of increasing your net worth.'")
    ai_role = utils.clean_input(f"{ai_name} is: ")
    if ai_role == "":
        ai_role = "an AI designed to autonomously develop and run businesses with the sole goal of increasing your net worth."

    # Enter up to 5 goals for the AI
    print_to_console(
        "Enter up to 5 goals for your AI: ",
        Fore.GREEN,
        "For example: \nIncrease net worth, Grow Twitter Account, Develop and manage multiple businesses autonomously'")
    print("Enter nothing to load defaults, enter nothing when finished.", flush=True)
    ai_goals = []
    for i in range(5):
        ai_goal = utils.clean_input(f"{Fore.LIGHTBLUE_EX}Goal{Style.RESET_ALL} {i+1}: ")
        if ai_goal == "":
            break
        ai_goals.append(ai_goal)
    if len(ai_goals) == 0:
        ai_goals = ["Increase net worth", "Grow Twitter Account",
                    "Develop and manage multiple businesses autonomously"]

    config = AIConfig(ai_name, ai_role, ai_goals)
    return config

def parse_arguments():
    """Parses the arguments passed to the script"""
    global cfg
    cfg.set_continuous_mode(False)
    cfg.set_speak_mode(False)

    parser = argparse.ArgumentParser(description='Process arguments.')
    parser.add_argument('--continuous', action='store_true', help='Enable Continuous Mode')
    parser.add_argument('--speak', action='store_true', help='Enable Speak Mode')
    parser.add_argument('--debug', action='store_true', help='Enable Debug Mode')
    parser.add_argument('--gpt3only', action='store_true', help='Enable GPT3.5 Only Mode')
    args = parser.parse_args()

    if args.continuous:
        print_to_console("Continuous Mode: ", Fore.RED, "ENABLED")
        print_to_console(
            "WARNING: ",
            Fore.RED,
            "Continuous mode is not recommended. It is potentially dangerous and may cause your AI to run forever or carry out actions you would not usually authorise. Use at your own risk.")
        cfg.set_continuous_mode(True)

    if args.speak:
        print_to_console("Speak Mode: ", Fore.GREEN, "ENABLED")
        cfg.set_speak_mode(True)

    if args.debug:
        print_to_console("Debug Mode: ", Fore.GREEN, "ENABLED")
        cfg.set_debug_mode(True)

    if args.gpt3only:
        print_to_console("GPT3.5 Only Mode: ", Fore.GREEN, "ENABLED")
        cfg.set_smart_llm_model(cfg.fast_llm_model)

    if args.debug:
        print_to_console("Debug Mode: ", Fore.GREEN, "ENABLED")
        cfg.set_debug_mode(True)


# TODO: fill in llm values here
check_openai_api_key()
cfg = Config()
logger = configure_logging()
parse_arguments()
ai_name = ""
prompt = construct_prompt()
# print(prompt)
# Initialize variables
full_message_history = []
result = None
next_action_count = 0
# Make a constant:
user_input = "Determine which next command to use, and respond using the format specified above:"

# Initialize memory and make sure it is empty.
# this is particularly important for indexing and referencing pinecone memory
memory = get_memory(cfg, init=True)
print('Using memory of type: ' + memory.__class__.__name__)

# Interaction Loop
while True:
    # Send message to AI, get response
    with Spinner("Thinking... "):
        assistant_reply = chat.chat_with_ai(
            prompt,
            user_input,
            full_message_history,
            memory,
            cfg.fast_token_limit) # TODO: This hardcodes the model to use GPT3.5. Make this an argument

    # Print Assistant thoughts
    print_assistant_thoughts(assistant_reply)

    # Get command name and arguments
    try:
        command_name, arguments = cmd.get_command(assistant_reply)
    except Exception as e:
        print_to_console("Error: \n", Fore.RED, str(e))

    if not cfg.continuous_mode and next_action_count == 0:
        ### GET USER AUTHORIZATION TO EXECUTE COMMAND ###
        # Get key press: Prompt the user to press enter to continue or escape
        # to exit
        user_input = ""
        print_to_console(
            "NEXT ACTION: ",
            Fore.CYAN,
            f"COMMAND = {Fore.CYAN}{command_name}{Style.RESET_ALL}  ARGUMENTS = {Fore.CYAN}{arguments}{Style.RESET_ALL}")
        print(
            f"Enter 'y' to authorise command, 'y -N' to run N continuous commands, 'n' to exit program, or enter feedback for {ai_name}...",
            flush=True)
        while True:
            console_input = utils.clean_input(Fore.MAGENTA + "Input:" + Style.RESET_ALL)
            if console_input.lower() == "y":
                user_input = "GENERATE NEXT COMMAND JSON"
                break
            elif console_input.lower().startswith("y -"):
                try:
                    next_action_count = abs(int(console_input.split(" ")[1]))
                    user_input = "GENERATE NEXT COMMAND JSON"
                except ValueError:
                    print("Invalid input format. Please enter 'y -n' where n is the number of continuous tasks.")
                    continue
                break
            elif console_input.lower() == "n":
                user_input = "EXIT"
                break
            else:
                user_input = console_input
                command_name = "human_feedback"
                break

        if user_input == "GENERATE NEXT COMMAND JSON":
            print_to_console(
            "-=-=-=-=-=-=-= COMMAND AUTHORISED BY USER -=-=-=-=-=-=-=",
            Fore.MAGENTA,
            "")
        elif user_input == "EXIT":
            print("Exiting...", flush=True)
            break
    else:
        # Print command
        print_to_console(
            "NEXT ACTION: ",
            Fore.CYAN,
            f"COMMAND = {Fore.CYAN}{command_name}{Style.RESET_ALL}  ARGUMENTS = {Fore.CYAN}{arguments}{Style.RESET_ALL}")

    # Execute command
    if command_name.lower().startswith( "error" ):
        result = f"Command {command_name} threw the following error: " + arguments
    elif command_name == "human_feedback":
        result = f"Human feedback: {user_input}"
    else:
        result = f"Command {command_name} returned: {cmd.execute_command(command_name, arguments)}"
        if next_action_count > 0:
            next_action_count -= 1

    memory_to_add = f"Assistant Reply: {assistant_reply} " \
                    f"\nResult: {result} " \
                    f"\nHuman Feedback: {user_input} "

    memory.add(memory_to_add)

    # Check if there's a result from the command append it to the message
    # history

        
    if result is not None:
        if not cfg.continuous_mode:
            new_instruction = get_user_instruction()
            if new_instruction:
                # Get user instruction and update memory, if provided
                newResult = result + ' New User Advice: ' + new_instruction
                full_message_history.append(chat.create_chat_message("system", newResult))
                print_to_console("SYSTEM: ", Fore.YELLOW, newResult)
            else:
                full_message_history.append(chat.create_chat_message("system", result))
                print_to_console("SYSTEM: ", Fore.YELLOW, result)
        else:
            full_message_history.append(chat.create_chat_message("system", result))
            print_to_console("SYSTEM: ", Fore.YELLOW, result)
    else:
        full_message_history.append(
            chat.create_chat_message(
                "system", "Unable to execute command"))
        print_to_console("SYSTEM: ", Fore.YELLOW, "Unable to execute command")
<|MERGE_RESOLUTION|>--- conflicted
+++ resolved
@@ -39,14 +39,11 @@
         print("You can get your key from https://beta.openai.com/account/api-keys")
         exit(1)
 
-<<<<<<< HEAD
 def get_user_instruction():
     print("Enter an advice for the agent (or leave empty for no new instructions): ", flush=True)
     new_instruction = input(Fore.MAGENTA + "Advice:" + Style.RESET_ALL)
     return new_instruction
 
-=======
->>>>>>> e62a3be2
 def print_to_console(
         title,
         title_color,
