--- conflicted
+++ resolved
@@ -44,14 +44,8 @@
             return overwrite_memory(arguments["key"], arguments["string"])
         elif command_name == "start_agent":
             return start_agent(
-<<<<<<< HEAD
                 arguments["name"], arguments["task"], arguments["prompt"]
             )
-=======
-                arguments["name"],
-                arguments["task"],
-                arguments["prompt"])
->>>>>>> 73ef9350
         elif command_name == "message_agent":
             return message_agent(arguments["key"], arguments["message"])
         elif command_name == "list_agents":
@@ -99,14 +93,9 @@
 
 
 def get_datetime():
-<<<<<<< HEAD
     return "Current date and time: " + datetime.datetime.now().strftime(
         "%Y-%m-%d %H:%M:%S"
     )
-=======
-    return "Current date and time: " + \
-        datetime.datetime.now().strftime("%Y-%m-%d %H:%M:%S")
->>>>>>> 73ef9350
 
 
 def google_search(query, num_results=8):
@@ -140,14 +129,6 @@
     link_list = browse.scrape_links(url)
     return link_list
 
-<<<<<<< HEAD
-
-def check_news(source):
-    print("Checking news from BBC world instead of " + source)
-    _text = get_text_summary("https://www.bbc.com/news/world")
-    return _text
-=======
->>>>>>> 73ef9350
 
 
 def commit_memory(string):
@@ -183,11 +164,7 @@
     quit()
 
 
-<<<<<<< HEAD
 def start_agent(name, task, prompt, model=cfg.openai_model):
-=======
-def start_agent(name, task, prompt, model="gpt-3.5-turbo"):
->>>>>>> 73ef9350
     global cfg
 
     # Remove underscores from name
