--- conflicted
+++ resolved
@@ -213,12 +213,6 @@
 
 
 def overwrite_memory(key, string):
-<<<<<<< HEAD
-    """Overwrite a memory with a given key"""
-    if key >= 0 and key < len(mem.permanent_memory):
-        _text = "Overwriting memory with key " + \
-            str(key) + " and string " + string
-=======
     """Overwrite a memory with a given key and string"""
     # Check if the key is a valid integer
     if is_valid_int(key):
@@ -237,7 +231,6 @@
     elif isinstance(key, str):
         _text = "Overwriting memory with key " + key + " and string " + string
         # Overwrite the memory slot with the given string key and string
->>>>>>> d7b74760
         mem.permanent_memory[key] = string
         print(_text)
         return _text
@@ -252,11 +245,7 @@
     quit()
 
 
-<<<<<<< HEAD
-def start_agent(name, task, prompt, model="gpt-3.5-turbo"):
-=======
 def start_agent(name, task, prompt, model=cfg.fast_llm_model):
->>>>>>> d7b74760
     """Start an agent with a given name, task, and prompt"""
     global cfg
 
