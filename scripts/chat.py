--- conflicted
+++ resolved
@@ -67,12 +67,10 @@
                 print(f"Token limit: {token_limit}")
             send_token_limit = token_limit - 1000
 
-<<<<<<< HEAD
             current_context = [
                 create_chat_message(
                     "system", prompt), create_chat_message(
                     "system", f"Permanent memory: {permanent_memory}")]
-=======
             relevant_memory = permanent_memory.get_relevant(str(full_message_history[-5:]), 10)
 
             if debug:
@@ -80,7 +78,6 @@
 
             next_message_to_add_index, current_tokens_used, insertion_index, current_context = generate_context(
                 prompt, relevant_memory, full_message_history, model)
->>>>>>> c6d90227
 
             while current_tokens_used > 2500:
                 # remove memories until we are under 2500 tokens
