--- conflicted
+++ resolved
@@ -13,12 +13,9 @@
 
 def say_text(text, voice_index=0):
     tts_url = "https://api.elevenlabs.io/v1/text-to-speech/{voice_id}".format(
-<<<<<<< HEAD
         voice_id=voices[voice_index]
     )
-=======
-        voice_id=voices[voice_index])
->>>>>>> 99a33023
+
 
     formatted_message = {"text": text}
     response = requests.post(tts_url, headers=tts_headers, json=formatted_message)
