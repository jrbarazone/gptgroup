--- conflicted
+++ resolved
@@ -31,10 +31,8 @@
     "xi-api-key": cfg.elevenlabs_api_key
 }
 
-mutex_lock = Lock()  # Ensure only one sound is played at a time
-# The amount of sounds to queue before blocking the main thread
-queue_semaphore = Semaphore(1)
-
+mutex_lock = Lock() # Ensure only one sound is played at a time
+queue_semaphore = Semaphore(1) # The amount of sounds to queue before blocking the main thread
 
 
 def eleven_labs_speech(text, voice_index=0):
@@ -66,7 +64,6 @@
         os.remove("speech.mp3")
 
 
-<<<<<<< HEAD
 macos_voice_names = [
     "Zoe (Premium)",
     "Ava (Premium)",
@@ -81,14 +78,13 @@
 ]
 
 
-=======
->>>>>>> 4b2870fc
 def macos_tts_speech(text, voice_index=0):
     if voice_index == 0:
         os.system(f'say -v "{macos_voice_names[0]}" "{text}"')
     else:
         random_voice_index = random.randint(0, len(macos_voice_names) - 1)
         os.system(f'say -v "{macos_voice_names[random_voice_index]}" "{text}"')
+
 
 
 
