from autogpt.config import Config
from multigpt import discord_utils
from multigpt.expert import Expert
from multigpt.multi_agent import MultiAgent
from multigpt.multi_prompt_generator import MultiPromptGenerator


<<<<<<< HEAD
class Orchestrator(MultiAgent):

    def __init__(
            self,
            ai_name,
            memory,
            full_message_history,
            prompt,
            user_input,
            agent_id
    ):
        super().__init__(
            ai_name=ai_name,
            memory=memory,
            full_message_history=full_message_history,
            prompt=prompt,
            user_input=user_input,
            agent_id=agent_id,
        )

        self.auditory_buffer = []  # contains the non processed parts of the conversation
        self.avatar_url = 'https://static01.nyt.com/images/2018/05/15/arts/01hal-voice1/merlin_135847308_098289a6-90ee-461b-88e2-20920469f96a-articleLarge.jpg'
        self.webhook_url = 'https://discord.com/api/webhooks/1100404997981749278/TXufpBkW4VsUA-WWEj91ayjTb3WUI7J0I-9IKmu7XLTgoyuQnQgUVbkAEtmk2B_OoyBs'

    def send_message_discord_system(self, message, active_agent):
        discord_utils.send_embed_message(message, self.ai_name, active_agent.ai_name, self.webhook_url,
                                         active_agent.avatar_url, self.avatar_url)
=======
class Orchestrator(Expert):
    # TODO make get_prompt from prompt.py a method of expert and ochestrator
    def get_prompt(self):
        """
        This function generates a prompt string that includes various constraints,
            commands, resources, and performance evaluations.

        Returns:
            str: The generated prompt string.
        """

        # Initialize the Config object
        cfg = Config()

        # Initialize the PromptGenerator object
        prompt_generator = MultiPromptGenerator()

        # Add constraints to the PromptGenerator object
        prompt_generator.add_constraint(
            "~4000 word limit for short term memory. Your short term memory is short, so"
            " immediately save important information to files."
        )
        prompt_generator.add_constraint(
            "If you are unsure how you previously did something or want to recall past"
            " events, thinking about similar events will help you remember."
        )
        prompt_generator.add_constraint("No user assistance")
        prompt_generator.add_constraint(
            'Exclusively use the commands listed in double quotes e.g. "command name"'
        )
        prompt_generator.add_constraint("ALWAYS say something to your team.")

        # Define the command list
        commands = [
            ("Google Search", "google", {"input": "<search>"}),
            (
                "Browse Website",
                "browse_website",
                {"url": "<url>", "question": "<what_you_want_to_find_on_website>"},
            ),
            (
                "Start GPT Agent",
                "start_agent",
                {"name": "<name>", "task": "<short_task_desc>", "prompt": "<prompt>"},
            ),
            (
                "Message GPT Agent",
                "message_agent",
                {"key": "<key>", "message": "<message>"},
            ),
            ("List GPT Agents", "list_agents", {}),
            ("Delete GPT Agent", "delete_agent", {"key": "<key>"}),
            (
                "Clone Repository",
                "clone_repository",
                {"repository_url": "<url>", "clone_path": "<directory>"},
            ),
            ("Write to file", "write_to_file", {"file": "<file>", "text": "<text>"}),
            ("Read file", "read_file", {"file": "<file>"}),
            ("Append to file", "append_to_file", {"file": "<file>", "text": "<text>"}),
            ("Delete file", "delete_file", {"file": "<file>"}),
            ("Search Files", "search_files", {"directory": "<directory>"}),
            ("Evaluate Code", "evaluate_code", {"code": "<full_code_string>"}),
            (
                "Get Improved Code",
                "improve_code",
                {"suggestions": "<list_of_suggestions>", "code": "<full_code_string>"},
            ),
            (
                "Write Tests",
                "write_tests",
                {"code": "<full_code_string>", "focus": "<list_of_focus_areas>"},
            ),
            ("Execute Python File", "execute_python_file", {"file": "<file>"}),
            ("Generate Image", "generate_image", {"prompt": "<prompt>"}),
            ("Send Tweet", "send_tweet", {"text": "<text>"}),
        ]

        # Only add the audio to text command if the model is specified
        if cfg.huggingface_audio_to_text_model:
            commands.append(
                (
                    "Convert Audio to text",
                    "read_audio_from_file",
                    {"file": "<file>"}
                ),
            )

        # Only add shell command to the prompt if the AI is allowed to execute it
        if cfg.execute_local_commands:
            commands.append(
                (
                    "Execute Shell Command, non-interactive commands only",
                    "execute_shell",
                    {"command_line": "<command_line>"},
                ),
            )

        # Add these command last.
        commands.append(
            ("Do Nothing", "do_nothing", {}),
        )
        commands.append(
            ("Task Complete (Shutdown)", "task_complete", {"reason": "<reason>"}),
        )

        # Add commands to the PromptGenerator object
        for command_label, command_name, args in commands:
            prompt_generator.add_command(command_label, command_name, args)

        # Add resources to the PromptGenerator object
        prompt_generator.add_resource(
            "Internet access for searches and information gathering."
        )
        prompt_generator.add_resource("Long Term memory management.")
        prompt_generator.add_resource(
            "GPT-3.5 powered Agents for delegation of simple tasks."
        )
        prompt_generator.add_resource("File output.")

        # Add performance evaluations to the PromptGenerator object
        prompt_generator.add_performance_evaluation(
            "Continuously review and analyze your actions to ensure you are performing to"
            " the best of your abilities."
        )
        prompt_generator.add_performance_evaluation(
            "Constructively self-criticize your big-picture behavior constantly."
        )
        prompt_generator.add_performance_evaluation(
            "Reflect on past decisions and strategies to refine your approach."
        )
        prompt_generator.add_performance_evaluation(
            "Every command has a cost, so be smart and efficient. Aim to complete tasks in"
            " the least number of steps."
        )

        # Generate the prompt string
        return prompt_generator.generate_prompt_string()
>>>>>>> a2ed30c3
<|MERGE_RESOLUTION|>--- conflicted
+++ resolved
@@ -5,7 +5,6 @@
 from multigpt.multi_prompt_generator import MultiPromptGenerator
 
 
-<<<<<<< HEAD
 class Orchestrator(MultiAgent):
 
     def __init__(
@@ -25,6 +24,7 @@
             user_input=user_input,
             agent_id=agent_id,
         )
+        prompt_generator.add_constraint("ALWAYS say something to your team.")
 
         self.auditory_buffer = []  # contains the non processed parts of the conversation
         self.avatar_url = 'https://static01.nyt.com/images/2018/05/15/arts/01hal-voice1/merlin_135847308_098289a6-90ee-461b-88e2-20920469f96a-articleLarge.jpg'
@@ -32,144 +32,4 @@
 
     def send_message_discord_system(self, message, active_agent):
         discord_utils.send_embed_message(message, self.ai_name, active_agent.ai_name, self.webhook_url,
-                                         active_agent.avatar_url, self.avatar_url)
-=======
-class Orchestrator(Expert):
-    # TODO make get_prompt from prompt.py a method of expert and ochestrator
-    def get_prompt(self):
-        """
-        This function generates a prompt string that includes various constraints,
-            commands, resources, and performance evaluations.
-
-        Returns:
-            str: The generated prompt string.
-        """
-
-        # Initialize the Config object
-        cfg = Config()
-
-        # Initialize the PromptGenerator object
-        prompt_generator = MultiPromptGenerator()
-
-        # Add constraints to the PromptGenerator object
-        prompt_generator.add_constraint(
-            "~4000 word limit for short term memory. Your short term memory is short, so"
-            " immediately save important information to files."
-        )
-        prompt_generator.add_constraint(
-            "If you are unsure how you previously did something or want to recall past"
-            " events, thinking about similar events will help you remember."
-        )
-        prompt_generator.add_constraint("No user assistance")
-        prompt_generator.add_constraint(
-            'Exclusively use the commands listed in double quotes e.g. "command name"'
-        )
-        prompt_generator.add_constraint("ALWAYS say something to your team.")
-
-        # Define the command list
-        commands = [
-            ("Google Search", "google", {"input": "<search>"}),
-            (
-                "Browse Website",
-                "browse_website",
-                {"url": "<url>", "question": "<what_you_want_to_find_on_website>"},
-            ),
-            (
-                "Start GPT Agent",
-                "start_agent",
-                {"name": "<name>", "task": "<short_task_desc>", "prompt": "<prompt>"},
-            ),
-            (
-                "Message GPT Agent",
-                "message_agent",
-                {"key": "<key>", "message": "<message>"},
-            ),
-            ("List GPT Agents", "list_agents", {}),
-            ("Delete GPT Agent", "delete_agent", {"key": "<key>"}),
-            (
-                "Clone Repository",
-                "clone_repository",
-                {"repository_url": "<url>", "clone_path": "<directory>"},
-            ),
-            ("Write to file", "write_to_file", {"file": "<file>", "text": "<text>"}),
-            ("Read file", "read_file", {"file": "<file>"}),
-            ("Append to file", "append_to_file", {"file": "<file>", "text": "<text>"}),
-            ("Delete file", "delete_file", {"file": "<file>"}),
-            ("Search Files", "search_files", {"directory": "<directory>"}),
-            ("Evaluate Code", "evaluate_code", {"code": "<full_code_string>"}),
-            (
-                "Get Improved Code",
-                "improve_code",
-                {"suggestions": "<list_of_suggestions>", "code": "<full_code_string>"},
-            ),
-            (
-                "Write Tests",
-                "write_tests",
-                {"code": "<full_code_string>", "focus": "<list_of_focus_areas>"},
-            ),
-            ("Execute Python File", "execute_python_file", {"file": "<file>"}),
-            ("Generate Image", "generate_image", {"prompt": "<prompt>"}),
-            ("Send Tweet", "send_tweet", {"text": "<text>"}),
-        ]
-
-        # Only add the audio to text command if the model is specified
-        if cfg.huggingface_audio_to_text_model:
-            commands.append(
-                (
-                    "Convert Audio to text",
-                    "read_audio_from_file",
-                    {"file": "<file>"}
-                ),
-            )
-
-        # Only add shell command to the prompt if the AI is allowed to execute it
-        if cfg.execute_local_commands:
-            commands.append(
-                (
-                    "Execute Shell Command, non-interactive commands only",
-                    "execute_shell",
-                    {"command_line": "<command_line>"},
-                ),
-            )
-
-        # Add these command last.
-        commands.append(
-            ("Do Nothing", "do_nothing", {}),
-        )
-        commands.append(
-            ("Task Complete (Shutdown)", "task_complete", {"reason": "<reason>"}),
-        )
-
-        # Add commands to the PromptGenerator object
-        for command_label, command_name, args in commands:
-            prompt_generator.add_command(command_label, command_name, args)
-
-        # Add resources to the PromptGenerator object
-        prompt_generator.add_resource(
-            "Internet access for searches and information gathering."
-        )
-        prompt_generator.add_resource("Long Term memory management.")
-        prompt_generator.add_resource(
-            "GPT-3.5 powered Agents for delegation of simple tasks."
-        )
-        prompt_generator.add_resource("File output.")
-
-        # Add performance evaluations to the PromptGenerator object
-        prompt_generator.add_performance_evaluation(
-            "Continuously review and analyze your actions to ensure you are performing to"
-            " the best of your abilities."
-        )
-        prompt_generator.add_performance_evaluation(
-            "Constructively self-criticize your big-picture behavior constantly."
-        )
-        prompt_generator.add_performance_evaluation(
-            "Reflect on past decisions and strategies to refine your approach."
-        )
-        prompt_generator.add_performance_evaluation(
-            "Every command has a cost, so be smart and efficient. Aim to complete tasks in"
-            " the least number of steps."
-        )
-
-        # Generate the prompt string
-        return prompt_generator.generate_prompt_string()
->>>>>>> a2ed30c3
+                                         active_agent.avatar_url, self.avatar_url)