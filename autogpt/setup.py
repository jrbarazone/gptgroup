--- conflicted
+++ resolved
@@ -51,11 +51,11 @@
             Fore.GREEN,
             speak_text=True,
         )
-        return generate_aiconfig_manual(config_number = config_number)
+        return generate_agentproject_manual(config_number = config_number)
 
     else:
         try:
-            return generate_aiconfig_automatic(user_desire)
+            return generate_agentproject_automatic(user_desire)
         except Exception as e:
             logger.typewriter_log(
                 "Unable to automatically generate AI Config based on user desire.",
@@ -64,10 +64,10 @@
                 speak_text=True,
             )
 
-            return generate_aiconfig_manual(config_number = config_number)
-
-
-def generate_aiconfig_manual(config_number : int) -> AIConfigBroker:
+            return generate_agentproject_manual(config_number = config_number)
+
+
+def generate_agentproject_manual(config_number : int) -> AIConfigBroker:
     """
     Interactively create an AI configuration by prompting the user to provide the name, role, and goals of the AI.
 
@@ -133,7 +133,6 @@
             "Develop and manage multiple businesses autonomously",
         ]
 
-<<<<<<< HEAD
     configs = AIConfigBroker()
     configs.create_project(config_number =  config_number, 
                     agent_name = agent_name, 
@@ -141,8 +140,6 @@
                     agent_goals = agent_goals, 
                     prompt_generator = '', 
                     command_registry = '')
-    return configs.get_current_project()
-=======
     # Get API Budget from User
     logger.typewriter_log(
         "Enter your budget for API calls: ",
@@ -164,10 +161,9 @@
             )
             api_budget = 0.0
 
-    return AIConfig(ai_name, ai_role, ai_goals, api_budget)
->>>>>>> 5de10255
-
-def generate_aiconfig_automatic(user_prompt, config_number : int) -> AIConfigBroker:
+    return configs.get_current_project()
+
+def generate_agentproject_automatic(user_prompt, config_number : int) -> Project:
     """Generates an AIConfig object from the given string.
 
     Returns:
@@ -222,7 +218,6 @@
         .group(1)
         .strip()
     )
-<<<<<<< HEAD
     agent_goals = re.findall(r"(?<=\n)-\s*(.*)", output)
 
     configs = AIConfigBroker()
@@ -232,11 +227,10 @@
                     agent_goals = agent_goals, 
                     prompt_generator = '', 
                     command_registry = '')
-    return configs.get_current_project()
-    return AIConfigBroker(agent_name, agent_role, agent_goals)
-=======
+
     ai_goals = re.findall(r"(?<=\n)-\s*(.*)", output)
     api_budget = 0.0  # TODO: parse api budget using a regular expression
 
-    return AIConfig(ai_name, ai_role, ai_goals, api_budget)
->>>>>>> 5de10255
+
+    return configs.get_current_project()
+    return AIConfigBroker(agent_name, agent_role, agent_goals)