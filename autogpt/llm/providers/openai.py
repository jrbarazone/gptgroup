--- conflicted
+++ resolved
@@ -4,40 +4,6 @@
 SOFT_TOKEN_LIMIT = 0.85
 
 OPEN_AI_CHAT_MODELS = {
-<<<<<<< HEAD
-    "gpt-3.5-turbo": ChatModelInfo(
-        name="gpt-3.5-turbo",
-        prompt_token_cost=0.002,
-        completion_token_cost=0.002,
-        max_tokens=4096,
-        soft_token_limit=int(4096 * SOFT_TOKEN_LIMIT),
-    ),
-    "gpt-4": ChatModelInfo(
-        name="gpt-4",
-        prompt_token_cost=0.03,
-        completion_token_cost=0.06,
-        max_tokens=8192,
-        soft_token_limit=int(8192 * SOFT_TOKEN_LIMIT),
-    ),
-    "gpt-4-32k": ChatModelInfo(
-        name="gpt-4-32k",
-        prompt_token_cost=0.06,
-        completion_token_cost=0.12,
-        max_tokens=32768,
-        soft_token_limit=int(32768 * SOFT_TOKEN_LIMIT),
-    ),
-}
-
-OPEN_AI_EMBEDDING_MODELS = {
-    "text-embedding-ada-002": EmbeddingModelInfo(
-        name="text-embedding-ada-002",
-        prompt_token_cost=0.0004,
-        completion_token_cost=0.0,
-        max_tokens=8191,
-        soft_token_limit=int(8191 * SOFT_TOKEN_LIMIT),
-        embedding_dimensions=1536,
-    ),
-=======
     info.name: info
     for info in [
         ChatModelInfo(
@@ -45,36 +11,42 @@
             prompt_token_cost=0.002,
             completion_token_cost=0.002,
             max_tokens=4096,
+            soft_token_limit=4096 * SOFT_TOKEN_LIMIT,
         ),
         ChatModelInfo(
             name="gpt-3.5-turbo-0301",
             prompt_token_cost=0.002,
             completion_token_cost=0.002,
             max_tokens=4096,
+            soft_token_limit=4096 * SOFT_TOKEN_LIMIT,
         ),
         ChatModelInfo(
             name="gpt-4",
             prompt_token_cost=0.03,
             completion_token_cost=0.06,
             max_tokens=8192,
+            soft_token_limit=8192 * SOFT_TOKEN_LIMIT,
         ),
         ChatModelInfo(
             name="gpt-4-0314",
             prompt_token_cost=0.03,
             completion_token_cost=0.06,
             max_tokens=8192,
+            soft_token_limit=8192 * SOFT_TOKEN_LIMIT,
         ),
         ChatModelInfo(
             name="gpt-4-32k",
             prompt_token_cost=0.06,
             completion_token_cost=0.12,
             max_tokens=32768,
+            soft_token_limit=32768 * SOFT_TOKEN_LIMIT,
         ),
         ChatModelInfo(
             name="gpt-4-32k-0314",
             prompt_token_cost=0.06,
             completion_token_cost=0.12,
             max_tokens=32768,
+            soft_token_limit=32768 * SOFT_TOKEN_LIMIT,
         ),
     ]
 }
@@ -87,6 +59,7 @@
             prompt_token_cost=0.02,
             completion_token_cost=0.02,
             max_tokens=4097,
+            soft_token_limit=4097 * SOFT_TOKEN_LIMIT,
         ),
     ]
 }
@@ -99,10 +72,10 @@
             prompt_token_cost=0.0004,
             completion_token_cost=0.0,
             max_tokens=8191,
+            soft_token_limit=8191 * SOFT_TOKEN_LIMIT,
             embedding_dimensions=1536,
         ),
     ]
->>>>>>> d3fc8c42
 }
 
 OPEN_AI_MODELS: dict[str, ChatModelInfo | EmbeddingModelInfo | TextModelInfo] = {
