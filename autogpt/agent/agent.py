from colorama import Fore, Style

from autogpt.app import execute_command, get_command
from autogpt.chat import chat_with_ai, create_chat_message
from autogpt.config import Config
from autogpt.json_utils.json_fix_llm import fix_json_using_multiple_techniques
from autogpt.json_utils.utilities import validate_json
from autogpt.logs import logger, print_assistant_thoughts
from autogpt.speech import say_text
from autogpt.spinner import Spinner
<<<<<<< HEAD
from autogpt.utils import clean_chat_message_to_user, clean_input
=======
from autogpt.utils import clean_input
from autogpt.workspace import Workspace
>>>>>>> dcd6aa91


class Agent:
    """Agent class for interacting with Auto-GPT.

    Attributes:
        ai_name: The name of the agent.
        memory: The memory object to use.
        full_message_history: The full message history.
        next_action_count: The number of actions to execute.
        system_prompt: The system prompt is the initial prompt that defines everything
          the AI needs to know to achieve its task successfully.
        Currently, the dynamic and customizable information in the system prompt are
          ai_name, description and goals.

        triggering_prompt: The last sentence the AI will see before answering.
            For Auto-GPT, this prompt is:
            Determine which next command to use, and respond using the format specified
              above:
            The triggering prompt is not part of the system prompt because between the
              system prompt and the triggering
            prompt we have contextual information that can distract the AI and make it
              forget that its goal is to find the next task to achieve.
            SYSTEM PROMPT
            CONTEXTUAL INFORMATION (memory, previous conversations, anything relevant)
            TRIGGERING PROMPT

        The triggering prompt reminds the AI about its short term meta task
        (defining the next task)
    """

    def __init__(
        self,
        ai_name,
        memory,
        full_message_history,
        next_action_count,
        command_registry,
        config,
        system_prompt,
        triggering_prompt,
        workspace_directory,
    ):
        cfg = Config()
        self.ai_name = ai_name
        self.memory = memory
        self.full_message_history = full_message_history
        self.next_action_count = next_action_count
        self.command_registry = command_registry
        self.config = config
        self.system_prompt = system_prompt
        self.triggering_prompt = triggering_prompt
        self.workspace = Workspace(workspace_directory, cfg.restrict_to_workspace)

    def start_interaction_loop(self):
        # Interaction Loop
        cfg = Config()
        loop_count = 0
        command_name = None
        arguments = None
        user_input = ""

        while True:
            # Discontinue if continuous limit is reached
            loop_count += 1
            if (
                cfg.continuous_mode
                and cfg.continuous_limit > 0
                and loop_count > cfg.continuous_limit
            ):
                logger.typewriter_log(
                    "Continuous Limit Reached: ", Fore.YELLOW, f"{cfg.continuous_limit}"
                )
                break
            if cfg.chat_messages_enabled:
                message = "Thinking... \n"
                clean_chat_message_to_user(message)
            # Send message to AI, get response
            with Spinner("Thinking... "):
                assistant_reply = chat_with_ai(
                    self,
                    self.system_prompt,
                    self.triggering_prompt,
                    self.full_message_history,
                    self.memory,
                    cfg.fast_token_limit,
                )  # TODO: This hardcodes the model to use GPT3.5. Make this an argument

            assistant_reply_json = fix_json_using_multiple_techniques(assistant_reply)
            for plugin in cfg.plugins:
                if not plugin.can_handle_post_planning():
                    continue
                assistant_reply_json = plugin.post_planning(self, assistant_reply_json)

            # Print Assistant thoughts
            if assistant_reply_json != {}:
                validate_json(assistant_reply_json, "llm_response_format_1")
                # Get command name and arguments
                try:
                    print_assistant_thoughts(self.ai_name, assistant_reply_json)
                    command_name, arguments = get_command(assistant_reply_json)
                    if cfg.speak_mode:
                        say_text(f"I want to execute {command_name}")
<<<<<<< HEAD
                    if cfg.chat_messages_enabled:
                        message = "Thinking... \n"
                        clean_chat_message_to_user(message)
=======
                    arguments = self._resolve_pathlike_command_args(arguments)

>>>>>>> dcd6aa91
                except Exception as e:
                    logger.error("Error: \n", str(e))

            if not cfg.continuous_mode and self.next_action_count == 0:
                # ### GET USER AUTHORIZATION TO EXECUTE COMMAND ###
                # Get key press: Prompt the user to press enter to continue or escape
                # to exit
                self.user_input = ""
                if cfg.chat_messages_enabled:
                    clean_chat_message_to_user(
                        "NEXT ACTION: \n " + f"COMMAND = {command_name} \n "
                        f"ARGUMENTS = {arguments}"
                    )
                logger.typewriter_log(
                    "NEXT ACTION: ",
                    Fore.CYAN,
                    f"COMMAND = {Fore.CYAN}{command_name}{Style.RESET_ALL}  "
                    f"ARGUMENTS = {Fore.CYAN}{arguments}{Style.RESET_ALL}",
                )
                print(
                    "Enter 'y' to authorise command, 'y -N' to run N continuous "
                    "commands, 'n' to exit program, or enter feedback for "
                    f"{self.ai_name}...",
                    flush=True,
                )
                while True:
                    console_input = ""
                    if cfg.chat_messages_enabled:
                        console_input = clean_input("Waiting for your response...")
                    else:
                        console_input = clean_input(
                            Fore.MAGENTA + "Input:" + Style.RESET_ALL
                        )
                    if console_input.lower().strip() == "y":
                        user_input = "GENERATE NEXT COMMAND JSON"
                        break
                    elif console_input.lower().strip() == "":
                        print("Invalid input format.")
                        continue
                    elif console_input.lower().startswith("y -"):
                        try:
                            self.next_action_count = abs(
                                int(console_input.split(" ")[1])
                            )
                            user_input = "GENERATE NEXT COMMAND JSON"
                        except ValueError:
                            print(
                                "Invalid input format. Please enter 'y -n' where n is"
                                " the number of continuous tasks."
                            )
                            continue
                        break
                    elif console_input.lower() == "n":
                        user_input = "EXIT"
                        break
                    else:
                        user_input = console_input
                        command_name = "human_feedback"
                        break

                if user_input == "GENERATE NEXT COMMAND JSON":
                    logger.typewriter_log(
                        "-=-=-=-=-=-=-= COMMAND AUTHORISED BY USER -=-=-=-=-=-=-=",
                        Fore.MAGENTA,
                        "",
                    )
                elif user_input == "EXIT":
                    if cfg.chat_messages_enabled:
                        clean_chat_message_to_user("Exiting...")
                    print("Exiting...", flush=True)
                    break
            else:
                # Print command
                if cfg.chat_messages_enabled:
                    clean_chat_message_to_user(
                        "NEXT ACTION: \n " + f"COMMAND = {command_name} \n "
                        f"ARGUMENTS = {arguments}"
                    )

                logger.typewriter_log(
                    "NEXT ACTION: ",
                    Fore.CYAN,
                    f"COMMAND = {Fore.CYAN}{command_name}{Style.RESET_ALL}"
                    f"  ARGUMENTS = {Fore.CYAN}{arguments}{Style.RESET_ALL}",
                )

            # Execute command
            if command_name is not None and command_name.lower().startswith("error"):
                result = (
                    f"Command {command_name} threw the following error: {arguments}"
                )
            elif command_name == "human_feedback":
                result = f"Human feedback: {user_input}"
            else:
                for plugin in cfg.plugins:
                    if not plugin.can_handle_pre_command():
                        continue
                    command_name, arguments = plugin.pre_command(
                        command_name, arguments
                    )
                command_result = execute_command(
                    self.command_registry,
                    command_name,
                    arguments,
                    self.config.prompt_generator,
                )
                result = f"Command {command_name} returned: " f"{command_result}"

                for plugin in cfg.plugins:
                    if not plugin.can_handle_post_command():
                        continue
                    result = plugin.post_command(command_name, result)
                if self.next_action_count > 0:
                    self.next_action_count -= 1
            if command_name != "do_nothing":
                memory_to_add = (
                    f"Assistant Reply: {assistant_reply} "
                    f"\nResult: {result} "
                    f"\nHuman Feedback: {user_input} "
                )

                self.memory.add(memory_to_add)

                # Check if there's a result from the command append it to the message
                # history
                if result is not None:
                    self.full_message_history.append(
                        create_chat_message("system", result)
                    )
                    logger.typewriter_log("SYSTEM: ", Fore.YELLOW, result)
                else:
                    self.full_message_history.append(
                        create_chat_message("system", "Unable to execute command")
                    )
                    logger.typewriter_log(
                        "SYSTEM: ", Fore.YELLOW, "Unable to execute command"
                    )

    def _resolve_pathlike_command_args(self, command_args):
        if "directory" in command_args and command_args["directory"] in {"", "/"}:
            command_args["directory"] = str(self.workspace.root)
        else:
            for pathlike in ["filename", "directory", "clone_path"]:
                if pathlike in command_args:
                    command_args[pathlike] = str(
                        self.workspace.get_path(command_args[pathlike])
                    )
        return command_args<|MERGE_RESOLUTION|>--- conflicted
+++ resolved
@@ -8,12 +8,8 @@
 from autogpt.logs import logger, print_assistant_thoughts
 from autogpt.speech import say_text
 from autogpt.spinner import Spinner
-<<<<<<< HEAD
 from autogpt.utils import clean_chat_message_to_user, clean_input
-=======
-from autogpt.utils import clean_input
 from autogpt.workspace import Workspace
->>>>>>> dcd6aa91
 
 
 class Agent:
@@ -117,14 +113,11 @@
                     command_name, arguments = get_command(assistant_reply_json)
                     if cfg.speak_mode:
                         say_text(f"I want to execute {command_name}")
-<<<<<<< HEAD
                     if cfg.chat_messages_enabled:
                         message = "Thinking... \n"
                         clean_chat_message_to_user(message)
-=======
                     arguments = self._resolve_pathlike_command_args(arguments)
 
->>>>>>> dcd6aa91
                 except Exception as e:
                     logger.error("Error: \n", str(e))
 
