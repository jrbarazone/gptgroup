--- conflicted
+++ resolved
@@ -41,32 +41,6 @@
     - autogpt
 
     Attributes:
-<<<<<<< HEAD
-        agent_name: The name of the agent.
-        memory: The memory object to use.
-        full_message_history: The full message history.
-        next_action_count: The number of actions to execute.
-        system_prompt: The system prompt is the initial prompt that defines everything
-          the AI needs to know to achieve its task successfully.
-        Currently, the dynamic and customizable information in the system prompt are
-          agent_name, description and goals.
-
-        triggering_prompt: The last sentence the AI will see before answering.
-            For Auto-GPT, this prompt is:
-            Determine which next command to use, and respond using the format specified
-              above:
-            The triggering prompt is not part of the system prompt because between the
-              system prompt and the triggering
-            prompt we have contextual information that can distract the AI and make it
-              forget that its goal is to find the next task to achieve.
-            SYSTEM PROMPT
-            CONTEXTUAL INFORMATION (memory, previous conversations, anything relevant)
-            TRIGGERING PROMPT
-
-        The triggering prompt reminds the AI about its short term meta task
-        (defining the next task)
-    """
-=======
         agent_name (str): The name of the agent.
         memory (object): The memory object to use.
         full_message_history (list): The full message history.
@@ -99,7 +73,6 @@
             thoughts dictionary into a single feedback message and uses the create_chat_completion() function to 
             generate a response based on the input message.
         """
->>>>>>> 9abef4ee
 
     def __init__(
         self,
