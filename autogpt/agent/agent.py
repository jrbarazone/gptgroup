--- conflicted
+++ resolved
@@ -78,16 +78,13 @@
         self.system_prompt = system_prompt
         self.triggering_prompt = triggering_prompt
         self.workspace = Workspace(workspace_directory, cfg.restrict_to_workspace)
-<<<<<<< HEAD
+        self.created_at = datetime.now().strftime("%Y%m%d_%H%M%S")
+        self.cycle_count = 0
+        self.log_cycle_handler = LogCycleHandler()
         if ai_guidelines is None:
             self.ai_guidelines = AIGuidelines("ai_guidelines.yaml", bsilent=True)
         else:
             self.ai_guidelines = ai_guidelines
-=======
-        self.created_at = datetime.now().strftime("%Y%m%d_%H%M%S")
-        self.cycle_count = 0
-        self.log_cycle_handler = LogCycleHandler()
->>>>>>> cb97f5c1
 
     def start_interaction_loop(self):
         # Interaction Loop
