from datetime import datetime

from colorama import Fore, Style

from autogpt.app import execute_command, get_command
from autogpt.config import Config
from autogpt.json_utils.json_fix_llm import fix_json_using_multiple_techniques
from autogpt.json_utils.utilities import LLM_DEFAULT_RESPONSE_FORMAT, validate_json
from autogpt.llm import chat_with_ai, create_chat_completion, create_chat_message
from autogpt.llm.token_counter import count_string_tokens
from autogpt.log_cycle.log_cycle import (
    FULL_MESSAGE_HISTORY_FILE_NAME,
    NEXT_ACTION_FILE_NAME,
    USER_INPUT_FILE_NAME,
    LogCycleHandler,
)
from autogpt.logs import logger, print_assistant_thoughts
from autogpt.speech import say_text
from autogpt.spinner import Spinner
from autogpt.utils import clean_input
from autogpt.workspace import Workspace


class Agent:
    """Agent class for interacting with Auto-GPT.

    Attributes:
        ai_name: The name of the agent.
        memory: The memory object to use.
        full_message_history: The full message history.
        next_action_count: The number of actions to execute.
        system_prompt: The system prompt is the initial prompt that defines everything
          the AI needs to know to achieve its task successfully.
        Currently, the dynamic and customizable information in the system prompt are
          ai_name, description and goals.

        triggering_prompt: The last sentence the AI will see before answering.
            For Auto-GPT, this prompt is:
            Determine which next command to use, and respond using the format specified
              above:
            The triggering prompt is not part of the system prompt because between the
              system prompt and the triggering
            prompt we have contextual information that can distract the AI and make it
              forget that its goal is to find the next task to achieve.
            SYSTEM PROMPT
            CONTEXTUAL INFORMATION (memory, previous conversations, anything relevant)
            TRIGGERING PROMPT

        The triggering prompt reminds the AI about its short term meta task
        (defining the next task)
    """

    def __init__(
        self,
        ai_name,
        memory,
        full_message_history,
        next_action_count,
        command_registry,
        config,
        system_prompt,
        triggering_prompt,
        workspace_directory,
    ):
        cfg = Config()
        self.ai_name = ai_name
        self.memory = memory
        self.summary_memory = (
            "I was created."  # Initial memory necessary to avoid hallucination
        )
        self.last_memory_index = 0
        self.full_message_history = full_message_history
        self.next_action_count = next_action_count
        self.command_registry = command_registry
        self.config = config
        self.system_prompt = system_prompt
        self.triggering_prompt = triggering_prompt
        self.workspace = Workspace(workspace_directory, cfg.restrict_to_workspace)
        self.created_at = datetime.now().strftime("%Y%m%d_%H%M%S")
        self.cycle_count = 0
        self.log_cycle_handler = LogCycleHandler()

    def start_interaction_loop(self):
        # Interaction Loop
        cfg = Config()
        self.cycle_count = 0
        command_name = None
        arguments = None
        user_input = ""

        while True:
            # Discontinue if continuous limit is reached
            self.cycle_count += 1
            self.log_cycle_handler.log_count_within_cycle = 0
            self.log_cycle_handler.log_cycle(
                self.config.ai_name,
                self.created_at,
                self.cycle_count,
                self.full_message_history,
                FULL_MESSAGE_HISTORY_FILE_NAME,
            )
            if (
                cfg.continuous_mode
                and cfg.continuous_limit > 0
                and self.cycle_count > cfg.continuous_limit
            ):
                logger.typewriter_log(
                    "Continuous Limit Reached: ", Fore.YELLOW, f"{cfg.continuous_limit}"
                )
                break
            # Send message to AI, get response
            with Spinner("Thinking... "):
                assistant_reply = chat_with_ai(
                    self,
                    self.system_prompt,
                    self.triggering_prompt,
                    self.full_message_history,
                    self.memory,
                    cfg.fast_token_limit,
                )  # TODO: This hardcodes the model to use GPT3.5. Make this an argument

            assistant_reply_json = fix_json_using_multiple_techniques(assistant_reply)
            for plugin in cfg.plugins:
                if not plugin.can_handle_post_planning():
                    continue
                assistant_reply_json = plugin.post_planning(assistant_reply_json)

            # Print Assistant thoughts
            if assistant_reply_json != {}:
                validate_json(assistant_reply_json, LLM_DEFAULT_RESPONSE_FORMAT)
                # Get command name and arguments
                try:
                    print_assistant_thoughts(
                        self.ai_name, assistant_reply_json, cfg.speak_mode
                    )
                    command_name, arguments = get_command(assistant_reply_json)
                    if cfg.speak_mode:
                        say_text(f"I want to execute {command_name}")

                    arguments = self._resolve_pathlike_command_args(arguments)

                except Exception as e:
                    logger.error("Error: \n", str(e))
            self.log_cycle_handler.log_cycle(
                self.config.ai_name,
                self.created_at,
                self.cycle_count,
                assistant_reply_json,
                NEXT_ACTION_FILE_NAME,
            )

            if not cfg.continuous_mode and self.next_action_count == 0:
                # ### GET USER AUTHORIZATION TO EXECUTE COMMAND ###
                # Get key press: Prompt the user to press enter to continue or escape
                # to exit
                self.user_input = ""
                logger.typewriter_log(
                    "NEXT ACTION: ",
                    Fore.CYAN,
                    f"COMMAND = {Fore.CYAN}{command_name}{Style.RESET_ALL}  "
                    f"ARGUMENTS = {Fore.CYAN}{arguments}{Style.RESET_ALL}",
                )

                logger.info(
<<<<<<< HEAD
                    "Enter 'y' to authorise command, 'y -N' to run N continuous commands, 's' to run self-feedback commands"
                    ", 'n' to exit program, or enter feedback for "
=======
                    "Enter 'y' to authorise command, 'y -N' to run N continuous commands, 's' to run self-feedback commands or "
                    "'n' to exit program, or enter feedback for "
>>>>>>> ca5abff9
                    f"{self.ai_name}..."
                )
                while True:
                    if cfg.chat_messages_enabled:
                        console_input = clean_input("Waiting for your response...")
                    else:
                        console_input = clean_input(
                            Fore.MAGENTA + "Input:" + Style.RESET_ALL
                        )
                    if console_input.lower().strip() == cfg.authorise_key:
                        user_input = "GENERATE NEXT COMMAND JSON"
                        break
                    elif console_input.lower().strip() == "s":
                        logger.typewriter_log(
                            "-=-=-=-=-=-=-= THOUGHTS, REASONING, PLAN AND CRITICISM WILL NOW BE VERIFIED BY AGENT -=-=-=-=-=-=-=",
                            Fore.GREEN,
                            "",
                        )
                        thoughts = assistant_reply_json.get("thoughts", {})
                        self_feedback_resp = self.get_self_feedback(
                            thoughts, cfg.fast_llm_model
                        )
                        logger.typewriter_log(
                            f"SELF FEEDBACK: {self_feedback_resp}",
                            Fore.YELLOW,
                            "",
                        )
                        user_input = self_feedback_resp
                        command_name = "self_feedback"
                        break
                    elif console_input.lower().strip() == "":
                        logger.warn("Invalid input format.")
                        continue
                    elif console_input.lower().startswith(f"{cfg.authorise_key} -"):
                        try:
                            self.next_action_count = abs(
                                int(console_input.split(" ")[1])
                            )
                            user_input = "GENERATE NEXT COMMAND JSON"
                        except ValueError:
                            logger.warn(
                                "Invalid input format. Please enter 'y -n' where n is"
                                " the number of continuous tasks."
                            )
                            continue
                        break
                    elif console_input.lower() == cfg.exit_key:
                        user_input = "EXIT"
                        break
                    else:
                        user_input = console_input
                        command_name = "human_feedback"
                        self.log_cycle_handler.log_cycle(
                            self.config.ai_name,
                            self.created_at,
                            self.cycle_count,
                            user_input,
                            USER_INPUT_FILE_NAME,
                        )
                        break

                if user_input == "GENERATE NEXT COMMAND JSON":
                    logger.typewriter_log(
                        "-=-=-=-=-=-=-= COMMAND AUTHORISED BY USER -=-=-=-=-=-=-=",
                        Fore.MAGENTA,
                        "",
                    )
                elif user_input == "EXIT":
                    logger.info("Exiting...")
                    break
            else:
                # Print command
                logger.typewriter_log(
                    "NEXT ACTION: ",
                    Fore.CYAN,
                    f"COMMAND = {Fore.CYAN}{command_name}{Style.RESET_ALL}"
                    f"  ARGUMENTS = {Fore.CYAN}{arguments}{Style.RESET_ALL}",
                )

            # Execute command
            if command_name is not None and command_name.lower().startswith("error"):
                result = (
                    f"Command {command_name} threw the following error: {arguments}"
                )
            elif command_name == "human_feedback":
                result = f"Human feedback: {user_input}"
            elif command_name == "self_feedback":
                result = f"Self feedback: {user_input}"
            else:
                for plugin in cfg.plugins:
                    if not plugin.can_handle_pre_command():
                        continue
                    command_name, arguments = plugin.pre_command(
                        command_name, arguments
                    )
                command_result = execute_command(
                    self.command_registry,
                    command_name,
                    arguments,
                    self.config.prompt_generator,
                )
                result = f"Command {command_name} returned: " f"{command_result}"

                result_tlength = count_string_tokens(
                    str(command_result), cfg.fast_llm_model
                )
                memory_tlength = count_string_tokens(
                    str(self.summary_memory), cfg.fast_llm_model
                )
                if result_tlength + memory_tlength + 600 > cfg.fast_token_limit:
                    result = f"Failure: command {command_name} returned too much output. \
                        Do not execute this command again with the same arguments."

                for plugin in cfg.plugins:
                    if not plugin.can_handle_post_command():
                        continue
                    result = plugin.post_command(command_name, result)
                if self.next_action_count > 0:
                    self.next_action_count -= 1

            # Check if there's a result from the command append it to the message
            # history
            if result is not None:
                self.full_message_history.append(create_chat_message("system", result))
                logger.typewriter_log("SYSTEM: ", Fore.YELLOW, result)
            else:
                self.full_message_history.append(
                    create_chat_message("system", "Unable to execute command")
                )
                logger.typewriter_log(
                    "SYSTEM: ", Fore.YELLOW, "Unable to execute command"
                )

    def _resolve_pathlike_command_args(self, command_args):
        if "directory" in command_args and command_args["directory"] in {"", "/"}:
            command_args["directory"] = str(self.workspace.root)
        else:
            for pathlike in ["filename", "directory", "clone_path"]:
                if pathlike in command_args:
                    command_args[pathlike] = str(
                        self.workspace.get_path(command_args[pathlike])
                    )
        return command_args

    def get_self_feedback(self, thoughts: dict, llm_model: str) -> str:
        """Generates a feedback response based on the provided thoughts dictionary.
        This method takes in a dictionary of thoughts containing keys such as 'reasoning',
        'plan', 'thoughts', and 'criticism'. It combines these elements into a single
        feedback message and uses the create_chat_completion() function to generate a
        response based on the input message.
        Args:
            thoughts (dict): A dictionary containing thought elements like reasoning,
            plan, thoughts, and criticism.
        Returns:
            str: A feedback response generated using the provided thoughts dictionary.
        """
        ai_role = self.config.ai_role

        feedback_prompt = f"Below is a message from me, an AI Agent, assuming the role of {ai_role}. whilst keeping knowledge of my slight limitations as an AI Agent Please evaluate my thought process, reasoning, and plan, and provide a concise paragraph outlining potential improvements. Consider adding or removing ideas that do not align with my role and explaining why, prioritizing thoughts based on their significance, or simply refining my overall thought process."
        reasoning = thoughts.get("reasoning", "")
        plan = thoughts.get("plan", "")
        thought = thoughts.get("thoughts", "")
        feedback_thoughts = thought + reasoning + plan
        return create_chat_completion(
            [{"role": "user", "content": feedback_prompt + feedback_thoughts}],
            llm_model,
        )<|MERGE_RESOLUTION|>--- conflicted
+++ resolved
@@ -162,13 +162,8 @@
                 )
 
                 logger.info(
-<<<<<<< HEAD
-                    "Enter 'y' to authorise command, 'y -N' to run N continuous commands, 's' to run self-feedback commands"
-                    ", 'n' to exit program, or enter feedback for "
-=======
-                    "Enter 'y' to authorise command, 'y -N' to run N continuous commands, 's' to run self-feedback commands or "
+                    "Enter 'y' to authorise command, 'y -N' to run N continuous commands, 's' to run self-feedback commands, "
                     "'n' to exit program, or enter feedback for "
->>>>>>> ca5abff9
                     f"{self.ai_name}..."
                 )
                 while True:
