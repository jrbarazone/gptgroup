--- conflicted
+++ resolved
@@ -12,11 +12,7 @@
 from duckduckgo_search import DDGS
 
 from autogpt.agents.agent import Agent
-<<<<<<< HEAD
-from autogpt.agents.utils.exceptions import CommandExecutionError, ConfigurationError
-=======
 from autogpt.agents.utils.exceptions import ConfigurationError
->>>>>>> 7b146a04
 from autogpt.command_decorator import command
 
 DUCKDUCKGO_MAX_ATTEMPTS = 3
@@ -127,12 +123,7 @@
             raise ConfigurationError(
                 "The provided Google API key is invalid or missing."
             )
-<<<<<<< HEAD
-        else:
-            raise CommandExecutionError(f"An unexpected error occurred: {e}")
-=======
         raise
->>>>>>> 7b146a04
     # google_result can be a list or a string depending on the search results
 
     # Return the list of search result URLs
