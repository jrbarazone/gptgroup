"""File operations for AutoGPT"""
from __future__ import annotations

import os
import os.path
from typing import Generator

import requests
from colorama import Back, Fore
from requests.adapters import HTTPAdapter, Retry

from autogpt.commands.command import command
from autogpt.config import Config
from autogpt.spinner import Spinner
from autogpt.utils import readable_file_size

CFG = Config()


def check_duplicate_operation(operation: str, filename: str) -> bool:
    """Check if the operation has already been performed on the given file

    Args:
        operation (str): The operation to check for
        filename (str): The name of the file to check for

    Returns:
        bool: True if the operation has already been performed on the file
    """
    log_content = read_file(CFG.file_logger_path)
    log_entry = f"{operation}: {filename}\n"
    return log_entry in log_content


def log_operation(operation: str, filename: str) -> None:
    """Log the file operation to the file_logger.txt

    Args:
        operation (str): The operation to log
        filename (str): The name of the file the operation was performed on
    """
    log_entry = f"{operation}: {filename}\n"
    append_to_file(CFG.file_logger_path, log_entry, should_log=False)


def split_file(
    content: str, max_length: int = 4000, overlap: int = 0
) -> Generator[str, None, None]:
    """
    Split text into chunks of a specified maximum length with a specified overlap
    between chunks.

    :param content: The input text to be split into chunks
    :param max_length: The maximum length of each chunk,
        default is 4000 (about 1k token)
    :param overlap: The number of overlapping characters between chunks,
        default is no overlap
    :return: A generator yielding chunks of text
    """
    start = 0
    content_length = len(content)

    while start < content_length:
        end = start + max_length
        if end + overlap < content_length:
            chunk = content[start : end + overlap - 1]
        else:
            chunk = content[start:content_length]

            # Account for the case where the last chunk is shorter than the overlap, so it has already been consumed
            if len(chunk) <= overlap:
                break

        yield chunk
        start += max_length - overlap


@command("read_file", "Read file", '"filename": "<filename>"')
def read_file(filename: str) -> str:
    """Read a file and return the contents

    Args:
        filename (str): The name of the file to read

    Returns:
        str: The contents of the file
    """
<<<<<<< HEAD
    filepath = path_in_workspace(filename)
    if not os.path.exists(filepath):
        error_message = f"Error: File '{filepath}' does not exist."
        filepath = try_fix_missingfile(True, FileNotFoundError(error_message), error_message)
    
=======
>>>>>>> 5de10255
    try:
        with open(filename, "r", encoding="utf-8") as f:
            content = f.read()
        return content
    except Exception as e:
        return f"Error: {str(e)}"


def ingest_file(
    filename: str, memory, max_length: int = 4000, overlap: int = 200
) -> None:
    """
    Ingest a file by reading its content, splitting it into chunks with a specified
    maximum length and overlap, and adding the chunks to the memory storage.

    :param filename: The name of the file to ingest
    :param memory: An object with an add() method to store the chunks in memory
    :param max_length: The maximum length of each chunk, default is 4000
    :param overlap: The number of overlapping characters between chunks, default is 200
    """
    try:
        print(f"Working with file {filename}")
        content = read_file(filename)
        content_length = len(content)
        print(f"File length: {content_length} characters")

        chunks = list(split_file(content, max_length=max_length, overlap=overlap))

        num_chunks = len(chunks)
        for i, chunk in enumerate(chunks):
            print(f"Ingesting chunk {i + 1} / {num_chunks} into memory")
            memory_to_add = (
                f"Filename: {filename}\n" f"Content part#{i + 1}/{num_chunks}: {chunk}"
            )

            memory.add(memory_to_add)

        print(f"Done ingesting {num_chunks} chunks from {filename}.")
    except Exception as e:
        print(f"Error while ingesting file '{filename}': {str(e)}")


@command("write_to_file", "Write to file", '"filename": "<filename>", "text": "<text>"')
def write_to_file(filename: str, text: str) -> str:
    """Write text to a file

    Args:
        filename (str): The name of the file to write to
        text (str): The text to write to the file

    Returns:
        str: A message indicating success or failure
    """
    if check_duplicate_operation("write", filename):
        return "Error: File has already been updated."
    try:
        directory = os.path.dirname(filename)
        if not os.path.exists(directory):
            os.makedirs(directory)
        with open(filename, "w", encoding="utf-8") as f:
            f.write(text)
        log_operation("write", filename)
        return "File written to successfully."
    except Exception as e:
        return f"Error: {str(e)}"


@command(
    "append_to_file", "Append to file", '"filename": "<filename>", "text": "<text>"'
)
def append_to_file(filename: str, text: str, should_log: bool = True) -> str:
    """Append text to a file

    Args:
        filename (str): The name of the file to append to
        text (str): The text to append to the file
        should_log (bool): Should log output

    Returns:
        str: A message indicating success or failure
    """
    try:
        with open(filename, "a") as f:
            f.write(text)

        if should_log:
            log_operation("append", filename)

        return "Text appended successfully."
    except Exception as e:
        return f"Error: {str(e)}"


@command("delete_file", "Delete file", '"filename": "<filename>"')
def delete_file(filename: str) -> str:
    """Delete a file

    Args:
        filename (str): The name of the file to delete

    Returns:
        str: A message indicating success or failure
    """
    if check_duplicate_operation("delete", filename):
        return "Error: File has already been deleted."
    try:
        os.remove(filename)
        log_operation("delete", filename)
        return "File deleted successfully."
    except Exception as e:
        return f"Error: {str(e)}"


@command("search_files", "Search Files", '"directory": "<directory>"')
def search_files(directory: str) -> list[str]:
    """Search for files in a directory

    Args:
        directory (str): The directory to search in

    Returns:
        list[str]: A list of files found in the directory
    """
    found_files = []

    for root, _, files in os.walk(directory):
        for file in files:
            if file.startswith("."):
                continue
            relative_path = os.path.relpath(
                os.path.join(root, file), CFG.workspace_path
            )
            found_files.append(relative_path)

    return found_files


@command(
    "download_file",
    "Download File",
    '"url": "<url>", "filename": "<filename>"',
    CFG.allow_downloads,
    "Error: You do not have user authorization to download files locally.",
)
def download_file(url, filename):
    """Downloads a file
    Args:
        url (str): URL of the file to download
        filename (str): Filename to save the file as
    """
    try:
        message = f"{Fore.YELLOW}Downloading file from {Back.LIGHTBLUE_EX}{url}{Back.RESET}{Fore.RESET}"
        with Spinner(message) as spinner:
            session = requests.Session()
            retry = Retry(total=3, backoff_factor=1, status_forcelist=[502, 503, 504])
            adapter = HTTPAdapter(max_retries=retry)
            session.mount("http://", adapter)
            session.mount("https://", adapter)

            total_size = 0
            downloaded_size = 0

            with session.get(url, allow_redirects=True, stream=True) as r:
                r.raise_for_status()
                total_size = int(r.headers.get("Content-Length", 0))
                downloaded_size = 0

                with open(filename, "wb") as f:
                    for chunk in r.iter_content(chunk_size=8192):
                        f.write(chunk)
                        downloaded_size += len(chunk)

                        # Update the progress message
                        progress = f"{readable_file_size(downloaded_size)} / {readable_file_size(total_size)}"
                        spinner.update_message(f"{message} {progress}")

            return f'Successfully downloaded and locally stored file: "{filename}"! (Size: {readable_file_size(total_size)})'
    except requests.HTTPError as e:
        return f"Got an HTTP Error whilst trying to download file: {e}"
    except Exception as e:
        return "Error: " + str(e)
    

FILEPATH_HUMAN_FIX_MAX_ATTEMPT = 3

def try_fix_missingfile(
    try_to_fix_with_gpt: bool, exception: Exception, file_to_load: str
) -> str : #-> Union[str, Dict[Any, Any]]:
    """Try to fix the missing file with the AI

    Args:
        file_to_load (str): The missing file to load.

    Raises:
        exception: If try_to_fix_with_gpt is False.

    Returns:
        #Union[str, Dict[Any, Any]]: The JSON string or dictionary.
        str : the filepath to load
    """
    if not try_to_fix_with_gpt:
        raise exception

    logger.warn(
    f"Warning: Failed to find {file_to_load}."
    )
    # Now try to fix this up using the ai_functions
    ai_fixed_path = fix_missingfile(file_to_load)

    if ai_fixed_path != "failed":
        return ai_fixed_path
    # This allows the AI to react to the error message,
    #   which usually results in it correcting its ways.
    logger.error("Failed to find file, telling the AI.")
    return file_to_load

def fix_missingfile(
    file_to_load: str
) -> str :
    """Fix the given filepath string to make valid
    Args:
        file_to_load (str): The JSON string to fix.
    Returns:
        str: The fixed filepath string.
    """
    # # Try to fix the JSON using GPT:
    # function_string = "def fix_missingfile(json_string: str) -> str:"
    # args = [f"'''{json_string}'''"]
    # description_string = (
    #     "This function takes a filepath string and ensures that it"
    #     " is existing and fully compliant with the provided schema. If an object"
    #     " or field specified in the schema isn't contained within the correct JSON,"
    #     " it is omitted. The function also escapes any double quotes within JSON"
    #     " string values to ensure that they are valid. If the JSON string contains"
    #     " any None or NaN values, they are replaced with null before being parsed."
    # )

    # # If it doesn't already start with a "`", add one:
    # if not json_string.startswith("`"):
    #     json_string = "```json\n" + json_string + "\n```"
    # result_string = call_ai_function(
    #     function_string, args, description_string, model=CFG.fast_llm_model
    # )
    # logger.debug("------------ JSON FIX ATTEMPT ---------------")
    # logger.debug(f"Original JSON: {json_string}")
    # logger.debug("-----------")
    # logger.debug(f"Fixed JSON: {result_string}")
    # logger.debug("----------- END OF FIX ATTEMPT ----------------")

    # try:
    #     json.loads(result_string)  # just check the validity
    #     return result_string
    # except json.JSONDecodeError:  # noqa: E722
    #     # Get the call stack:
    #     # import traceback
    #     # call_stack = traceback.format_exc()
    #     # print(f"Failed to fix JSON: '{json_string}' "+call_stack)
    #     return "failed"

    if FILEPATH_HUMAN_FIX_MAX_ATTEMPT < 1:
        return "failed"
    
    number_of_attempts = 0
    manualy_fixed_path = ''
    while number_of_attempts < FILEPATH_HUMAN_FIX_MAX_ATTEMPT and manualy_fixed_path != 'skip' :
        number_of_attempts += 1
        manualy_fixed_path = input ("You can manualy fix this issue by input a filepath or input 'skip' to continue without fix "
                                    f"Number of attempt {number_of_attempts}/3" )
        if not os.path.exists(manualy_fixed_path) :
            return manualy_fixed_path

    return "failed"
        <|MERGE_RESOLUTION|>--- conflicted
+++ resolved
@@ -85,14 +85,11 @@
     Returns:
         str: The contents of the file
     """
-<<<<<<< HEAD
     filepath = path_in_workspace(filename)
     if not os.path.exists(filepath):
         error_message = f"Error: File '{filepath}' does not exist."
         filepath = try_fix_missingfile(True, FileNotFoundError(error_message), error_message)
     
-=======
->>>>>>> 5de10255
     try:
         with open(filename, "r", encoding="utf-8") as f:
             content = f.read()
