--- conflicted
+++ resolved
@@ -48,13 +48,9 @@
     Returns:
         str: The filename of the image
     """
-<<<<<<< HEAD
-    API_URL = CFG.huggingface_api_url or "https://api-inference.huggingface.co/models/CompVis/stable-diffusion-v1-4"
-=======
     API_URL = (
         f"https://api-inference.huggingface.co/models/{CFG.huggingface_image_model}"
     )
->>>>>>> ecf2ba12
     if CFG.huggingface_api_token is None:
         raise ValueError(
             "You need to set your Hugging Face API token in the config file."
