--- conflicted
+++ resolved
@@ -7,11 +7,7 @@
 import os
 import platform
 from pathlib import Path
-<<<<<<< HEAD
-from typing import Optional
-=======
 from typing import TYPE_CHECKING, Optional
->>>>>>> 03036c1b
 
 import distro
 import yaml
