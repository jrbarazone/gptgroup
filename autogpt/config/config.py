--- conflicted
+++ resolved
@@ -57,15 +57,10 @@
         )
         self.fast_llm_model = os.getenv("FAST_LLM_MODEL", "gpt-3.5-turbo")
         self.smart_llm_model = os.getenv("SMART_LLM_MODEL", "gpt-4")
-<<<<<<< HEAD
+
         self.risk_evaluation_model = os.getenv("RISK_EVALUATION_MODEL", "gpt-4")
-        self.fast_token_limit = int(os.getenv("FAST_TOKEN_LIMIT", 4000))
-        self.smart_token_limit = int(os.getenv("SMART_TOKEN_LIMIT", 8000))
-        
         self.risk_threshold = float(os.getenv("RISK_THRESHOLD", 0.5))
-        
-=======
->>>>>>> 1e851ba3
+
         self.embedding_model = os.getenv("EMBEDDING_MODEL", "text-embedding-ada-002")
 
         self.browse_spacy_language_model = os.getenv(
