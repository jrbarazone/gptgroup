"""Configuration class to store the state of bools for different scripts access."""
from __future__ import annotations

import contextlib
import os
import re
<<<<<<< HEAD
from typing import Any, Dict
=======
from typing import Dict, Union
>>>>>>> 9cf35010

import yaml
from auto_gpt_plugin_template import AutoGPTPluginTemplate
from colorama import Fore
from pydantic import Field, validator

from autogpt.core.configuration.schema import Configurable, SystemSettings
from autogpt.plugins.plugins_config import PluginsConfig

AZURE_CONFIG_FILE = os.path.join(os.path.dirname(__file__), "../..", "azure.yaml")
from typing import Optional


class Config(SystemSettings, arbitrary_types_allowed=True):
    fast_llm_model: str
    smart_llm_model: str
    continuous_mode: bool
    skip_news: bool
    workspace_path: Optional[str] = None
    file_logger_path: Optional[str] = None
    debug_mode: bool
    plugins_dir: str
    plugins_config: PluginsConfig
    continuous_limit: int
    speak_mode: bool
    skip_reprompt: bool
    allow_downloads: bool
    exit_key: str
    plain_output: bool
    disabled_command_categories: list[str]
    shell_command_control: str
    shell_denylist: list[str]
    shell_allowlist: list[str]
    ai_settings_file: str
    prompt_settings_file: str
    embedding_model: str
    browse_spacy_language_model: str
    openai_api_key: Optional[str] = None
    openai_organization: Optional[str] = None
    temperature: float
    use_azure: bool
    execute_local_commands: bool
    restrict_to_workspace: bool
    openai_api_type: Optional[str] = None
    openai_api_base: Optional[str] = None
    openai_api_version: Optional[str] = None
    openai_functions: bool
    elevenlabs_api_key: Optional[str] = None
    streamelements_voice: str
    text_to_speech_provider: str
    github_api_key: Optional[str] = None
    github_username: Optional[str] = None
    google_api_key: Optional[str] = None
    google_custom_search_engine_id: Optional[str] = None
    image_provider: Optional[str] = None
    image_size: int
    huggingface_api_token: Optional[str] = None
    huggingface_image_model: str
    audio_to_text_provider: str
    huggingface_audio_to_text_model: Optional[str] = None
    sd_webui_url: Optional[str] = None
    sd_webui_auth: Optional[str] = None
    selenium_web_browser: str
    selenium_headless: bool
    user_agent: str
    memory_backend: str
    memory_index: str
    redis_host: str
    redis_port: int
    redis_password: str
    wipe_redis_on_start: bool
    plugins_allowlist: list[str]
    plugins_denylist: list[str]
    plugins_openai: list[str]
    plugins_config_file: str
    chat_messages_enabled: bool
    elevenlabs_voice_id: Optional[str] = None
    plugins: list[AutoGPTPluginTemplate] = Field(default=[], exclude=True)
    authorise_key: str

<<<<<<< HEAD
    def __init__(self, **kwargs):
        super().__init__(**kwargs)

        # Hotfix: Call model_post_init explictly as it doesn't seem to be called for pydantic<2.0.0
        # https://github.com/pydantic/pydantic/issues/1729#issuecomment-1300576214
        self.model_post_init(**kwargs)

    # Executed immediately after init by Pydantic
    def model_post_init(self, **kwargs) -> None:
        if not self.plugins_config.plugins:
            self.plugins_config = PluginsConfig.load_config(self)

    @validator("plugins", each_item=True)
    def validate_plugins(cls, p: AutoGPTPluginTemplate | Any):
        assert issubclass(
            p.__class__, AutoGPTPluginTemplate
        ), f"{p} does not subclass AutoGPTPluginTemplate"
        assert (
            p.__class__.__name__ != "AutoGPTPluginTemplate"
        ), f"Plugins must subclass AutoGPTPluginTemplate; {p} is a template instance"
        return p

=======
>>>>>>> 9cf35010

class ConfigBuilder(Configurable[Config]):
    default_plugins_config_file = os.path.join(
        os.path.dirname(os.path.abspath(__file__)), "..", "..", "plugins_config.yaml"
    )

    elevenlabs_api_key = os.getenv("ELEVENLABS_API_KEY")
    if os.getenv("USE_MAC_OS_TTS"):
        default_tts_provider = "macos"
    elif elevenlabs_api_key:
        default_tts_provider = "elevenlabs"
    elif os.getenv("USE_BRIAN_TTS"):
        default_tts_provider = "streamelements"
    else:
        default_tts_provider = "gtts"

    default_settings = Config(
        name="Default Server Config",
        description="This is a default server configuration",
        smart_llm_model="gpt-3.5-turbo",
        fast_llm_model="gpt-3.5-turbo",
        continuous_mode=False,
        continuous_limit=0,
        skip_news=False,
        debug_mode=False,
        plugins_dir="plugins",
        plugins_config=PluginsConfig(plugins={}),
        speak_mode=False,
        skip_reprompt=False,
        allow_downloads=False,
        exit_key="n",
        plain_output=False,
        disabled_command_categories=[],
        shell_command_control="denylist",
        shell_denylist=["sudo", "su"],
        shell_allowlist=[],
        ai_settings_file="ai_settings.yaml",
        prompt_settings_file="prompt_settings.yaml",
        embedding_model="text-embedding-ada-002",
        browse_spacy_language_model="en_core_web_sm",
        temperature=0,
        use_azure=False,
        execute_local_commands=False,
        restrict_to_workspace=True,
        openai_functions=False,
        streamelements_voice="Brian",
        text_to_speech_provider=default_tts_provider,
        image_size=256,
        huggingface_image_model="CompVis/stable-diffusion-v1-4",
        audio_to_text_provider="huggingface",
        sd_webui_url="http://localhost:7860",
        selenium_web_browser="chrome",
        selenium_headless=True,
        user_agent="Mozilla/5.0 (Macintosh; Intel Mac OS X 10_15_4) AppleWebKit/537.36 (KHTML, like Gecko) Chrome/83.0.4103.97 Safari/537.36",
        memory_backend="json_file",
        memory_index="auto-gpt-memory",
        redis_host="localhost",
        redis_port=6379,
        wipe_redis_on_start=True,
        plugins_allowlist=[],
        plugins_denylist=[],
        plugins_openai=[],
        plugins_config_file=default_plugins_config_file,
        chat_messages_enabled=True,
        plugins=[],
        authorise_key="y",
        redis_password="",
    )

    @classmethod
    def build_config_from_env(cls) -> Config:
        """Initialize the Config class"""
        config_dict = {
            "authorise_key": os.getenv("AUTHORISE_COMMAND_KEY"),
            "exit_key": os.getenv("EXIT_KEY"),
            "plain_output": os.getenv("PLAIN_OUTPUT", "False") == "True",
            "shell_command_control": os.getenv("SHELL_COMMAND_CONTROL"),
            "ai_settings_file": os.getenv("AI_SETTINGS_FILE"),
            "prompt_settings_file": os.getenv("PROMPT_SETTINGS_FILE"),
            "fast_llm_model": os.getenv("FAST_LLM_MODEL"),
            "smart_llm_model": os.getenv("SMART_LLM_MODEL"),
            "embedding_model": os.getenv("EMBEDDING_MODEL"),
            "browse_spacy_language_model": os.getenv("BROWSE_SPACY_LANGUAGE_MODEL"),
            "openai_api_key": os.getenv("OPENAI_API_KEY"),
            "use_azure": os.getenv("USE_AZURE") == "True",
            "execute_local_commands": os.getenv("EXECUTE_LOCAL_COMMANDS", "False")
            == "True",
            "restrict_to_workspace": os.getenv("RESTRICT_TO_WORKSPACE", "True")
            == "True",
            "openai_functions": os.getenv("OPENAI_FUNCTIONS", "False") == "True",
            "elevenlabs_api_key": os.getenv("ELEVENLABS_API_KEY"),
            "streamelements_voice": os.getenv("STREAMELEMENTS_VOICE"),
            "text_to_speech_provider": os.getenv("TEXT_TO_SPEECH_PROVIDER"),
            "github_api_key": os.getenv("GITHUB_API_KEY"),
            "github_username": os.getenv("GITHUB_USERNAME"),
            "google_api_key": os.getenv("GOOGLE_API_KEY"),
            "image_provider": os.getenv("IMAGE_PROVIDER"),
            "huggingface_api_token": os.getenv("HUGGINGFACE_API_TOKEN"),
            "huggingface_image_model": os.getenv("HUGGINGFACE_IMAGE_MODEL"),
            "audio_to_text_provider": os.getenv("AUDIO_TO_TEXT_PROVIDER"),
            "huggingface_audio_to_text_model": os.getenv(
                "HUGGINGFACE_AUDIO_TO_TEXT_MODEL"
            ),
            "sd_webui_url": os.getenv("SD_WEBUI_URL"),
            "sd_webui_auth": os.getenv("SD_WEBUI_AUTH"),
            "selenium_web_browser": os.getenv("USE_WEB_BROWSER"),
            "selenium_headless": os.getenv("HEADLESS_BROWSER", "True") == "True",
            "user_agent": os.getenv("USER_AGENT"),
            "memory_backend": os.getenv("MEMORY_BACKEND"),
            "memory_index": os.getenv("MEMORY_INDEX"),
            "redis_host": os.getenv("REDIS_HOST"),
            "redis_password": os.getenv("REDIS_PASSWORD"),
            "wipe_redis_on_start": os.getenv("WIPE_REDIS_ON_START", "True") == "True",
            "plugins_dir": os.getenv("PLUGINS_DIR"),
            "plugins_config_file": os.getenv("PLUGINS_CONFIG_FILE"),
            "chat_messages_enabled": os.getenv("CHAT_MESSAGES_ENABLED") == "True",
        }

        config_dict["disabled_command_categories"] = _safe_split(
            os.getenv("DISABLED_COMMAND_CATEGORIES")
        )

        config_dict["shell_denylist"] = _safe_split(
            os.getenv("SHELL_DENYLIST", os.getenv("DENY_COMMANDS"))
        )
        config_dict["shell_allowlist"] = _safe_split(
            os.getenv("SHELL_ALLOWLIST", os.getenv("ALLOW_COMMANDS"))
        )

        config_dict["google_custom_search_engine_id"] = os.getenv(
            "GOOGLE_CUSTOM_SEARCH_ENGINE_ID", os.getenv("CUSTOM_SEARCH_ENGINE_ID")
        )

        config_dict["elevenlabs_voice_id"] = os.getenv(
            "ELEVENLABS_VOICE_ID", os.getenv("ELEVENLABS_VOICE_1_ID")
        )

        config_dict["plugins_allowlist"] = _safe_split(os.getenv("ALLOWLISTED_PLUGINS"))
        config_dict["plugins_denylist"] = _safe_split(os.getenv("DENYLISTED_PLUGINS"))
        config_dict["plugins_config"] = PluginsConfig.load_config(
            config_dict["plugins_config_file"],
            config_dict["plugins_denylist"],
            config_dict["plugins_allowlist"],
        )

        with contextlib.suppress(TypeError):
            config_dict["image_size"] = int(os.getenv("IMAGE_SIZE"))
        with contextlib.suppress(TypeError):
            config_dict["redis_port"] = int(os.getenv("REDIS_PORT"))
        with contextlib.suppress(TypeError):
            config_dict["temperature"] = float(os.getenv("TEMPERATURE"))

        if config_dict["use_azure"]:
            azure_config = cls.load_azure_config()
            config_dict["openai_api_type"] = azure_config["openai_api_type"]
            config_dict["openai_api_base"] = azure_config["openai_api_base"]
            config_dict["openai_api_version"] = azure_config["openai_api_version"]

        if os.getenv("OPENAI_API_BASE_URL"):
            config_dict["openai_api_base"] = os.getenv("OPENAI_API_BASE_URL")

        openai_organization = os.getenv("OPENAI_ORGANIZATION")
        if openai_organization is not None:
            config_dict["openai_organization"] = openai_organization

        config_dict_without_none_values = {
            k: v for k, v in config_dict.items() if v is not None
        }

        return cls.build_agent_configuration(config_dict_without_none_values)

    @classmethod
    def load_azure_config(cls, config_file: str = AZURE_CONFIG_FILE) -> Dict[str, str]:
        """
        Loads the configuration parameters for Azure hosting from the specified file
          path as a yaml file.

        Parameters:
            config_file(str): The path to the config yaml file. DEFAULT: "../azure.yaml"

        Returns:
            Dict
        """
        with open(config_file) as file:
            config_params = yaml.load(file, Loader=yaml.FullLoader) or {}

        return {
            "openai_api_type": config_params.get("azure_api_type") or "azure",
            "openai_api_base": config_params.get("azure_api_base") or "",
            "openai_api_version": config_params.get("azure_api_version")
            or "2023-03-15-preview",
            "azure_model_to_deployment_id_map": config_params.get(
                "azure_model_map", {}
            ),
        }


def check_openai_api_key(config: Config) -> None:
    """Check if the OpenAI API key is set in config.py or as an environment variable."""
    if not config.openai_api_key:
        print(
            Fore.RED
            + "Please set your OpenAI API key in .env or as an environment variable."
            + Fore.RESET
        )
        print("You can get your key from https://platform.openai.com/account/api-keys")
        openai_api_key = input(
            "If you do have the key, please enter your OpenAI API key now:\n"
        )
        key_pattern = r"^sk-\w{48}"
        openai_api_key = openai_api_key.strip()
        if re.search(key_pattern, openai_api_key):
            os.environ["OPENAI_API_KEY"] = openai_api_key
            config.openai_api_key = openai_api_key
            print(
                Fore.GREEN
                + "OpenAI API key successfully set!\n"
                + Fore.ORANGE
                + "NOTE: The API key you've set is only temporary.\n"
                + "For longer sessions, please set it in .env file"
                + Fore.RESET
            )
        else:
            print("Invalid OpenAI API key!")
            exit(1)


def _safe_split(s: Union[str, None], sep: str = ",") -> list[str]:
    """Split a string by a separator. Return an empty list if the string is None."""
    if s is None:
        return []
    return s.split(sep)<|MERGE_RESOLUTION|>--- conflicted
+++ resolved
@@ -4,11 +4,7 @@
 import contextlib
 import os
 import re
-<<<<<<< HEAD
-from typing import Any, Dict
-=======
-from typing import Dict, Union
->>>>>>> 9cf35010
+from typing import Any, Dict, Union
 
 import yaml
 from auto_gpt_plugin_template import AutoGPTPluginTemplate
@@ -89,19 +85,6 @@
     plugins: list[AutoGPTPluginTemplate] = Field(default=[], exclude=True)
     authorise_key: str
 
-<<<<<<< HEAD
-    def __init__(self, **kwargs):
-        super().__init__(**kwargs)
-
-        # Hotfix: Call model_post_init explictly as it doesn't seem to be called for pydantic<2.0.0
-        # https://github.com/pydantic/pydantic/issues/1729#issuecomment-1300576214
-        self.model_post_init(**kwargs)
-
-    # Executed immediately after init by Pydantic
-    def model_post_init(self, **kwargs) -> None:
-        if not self.plugins_config.plugins:
-            self.plugins_config = PluginsConfig.load_config(self)
-
     @validator("plugins", each_item=True)
     def validate_plugins(cls, p: AutoGPTPluginTemplate | Any):
         assert issubclass(
@@ -112,8 +95,6 @@
         ), f"Plugins must subclass AutoGPTPluginTemplate; {p} is a template instance"
         return p
 
-=======
->>>>>>> 9cf35010
 
 class ConfigBuilder(Configurable[Config]):
     default_plugins_config_file = os.path.join(
