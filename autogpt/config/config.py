"""Configuration class to store the state of bools for different scripts access."""
from __future__ import annotations

import contextlib
import os
import re
from typing import Dict, Union

import openai
import yaml
from colorama import Fore

from autogpt.core.configuration.schema import Configurable, SystemSettings
from autogpt.plugins.plugins_config import PluginsConfig

AZURE_CONFIG_FILE = os.path.join(os.path.dirname(__file__), "../..", "azure.yaml")
from typing import Optional


class Config(SystemSettings):
    fast_llm_model: str
    smart_llm_model: str
    continuous_mode: bool
    skip_news: bool
    workspace_path: Optional[str] = None
    file_logger_path: Optional[str] = None
    debug_mode: bool
    plugins_dir: str
    plugins_config: PluginsConfig
    continuous_limit: int
    speak_mode: bool
    skip_reprompt: bool
    allow_downloads: bool
    exit_key: str
    plain_output: bool
    disabled_command_categories: list[str]
    shell_command_control: str
    shell_denylist: list[str]
    shell_allowlist: list[str]
    ai_settings_file: str
    prompt_settings_file: str
    embedding_model: str
    browse_spacy_language_model: str
    openai_api_key: Optional[str] = None
    openai_organization: Optional[str] = None
    temperature: float
    use_azure: bool
    azure_config_file: str
    execute_local_commands: bool
    restrict_to_workspace: bool
    openai_api_type: Optional[str] = None
    openai_api_base: Optional[str] = None
    openai_api_version: Optional[str] = None
    azure_model_to_deployment_id_map: Optional[Dict[str, str]] = None
    openai_functions: bool
    elevenlabs_api_key: Optional[str] = None
    streamelements_voice: str
    text_to_speech_provider: str
    github_api_key: Optional[str] = None
    github_username: Optional[str] = None
    google_api_key: Optional[str] = None
    google_custom_search_engine_id: Optional[str] = None
    image_provider: Optional[str] = None
    image_size: int
    huggingface_api_token: Optional[str] = None
    huggingface_image_model: str
    audio_to_text_provider: str
    huggingface_audio_to_text_model: Optional[str] = None
    sd_webui_url: Optional[str] = None
    sd_webui_auth: Optional[str] = None
    selenium_web_browser: str
    selenium_headless: bool
    user_agent: str
    memory_backend: str
    memory_index: str
    redis_host: str
    redis_port: int
    redis_password: str
    wipe_redis_on_start: bool
    plugins_allowlist: list[str]
    plugins_denylist: list[str]
    plugins_openai: list[str]
    plugins_config_file: str
    chat_messages_enabled: bool
    elevenlabs_voice_id: Optional[str] = None
    plugins: list[str]
    authorise_key: str


class ConfigBuilder(Configurable[Config]):
    default_plugins_config_file = os.path.join(
        os.path.dirname(os.path.abspath(__file__)), "..", "..", "plugins_config.yaml"
    )

    elevenlabs_api_key = os.getenv("ELEVENLABS_API_KEY")
    if os.getenv("USE_MAC_OS_TTS"):
        default_tts_provider = "macos"
    elif elevenlabs_api_key:
        default_tts_provider = "elevenlabs"
    elif os.getenv("USE_BRIAN_TTS"):
        default_tts_provider = "streamelements"
    else:
        default_tts_provider = "gtts"

    default_settings = Config(
        name="Default Server Config",
        description="This is a default server configuration",
        smart_llm_model="gpt-3.5-turbo",
        fast_llm_model="gpt-3.5-turbo",
        continuous_mode=False,
        continuous_limit=0,
        skip_news=False,
        debug_mode=False,
        plugins_dir="plugins",
        plugins_config=PluginsConfig(plugins={}),
        speak_mode=False,
        skip_reprompt=False,
        allow_downloads=False,
        exit_key="n",
        plain_output=False,
        disabled_command_categories=[],
        shell_command_control="denylist",
        shell_denylist=["sudo", "su"],
        shell_allowlist=[],
        ai_settings_file="ai_settings.yaml",
        prompt_settings_file="prompt_settings.yaml",
        embedding_model="text-embedding-ada-002",
        browse_spacy_language_model="en_core_web_sm",
        temperature=0,
        use_azure=False,
        azure_config_file=AZURE_CONFIG_FILE,
        execute_local_commands=False,
        restrict_to_workspace=True,
        openai_functions=False,
        streamelements_voice="Brian",
        text_to_speech_provider=default_tts_provider,
        image_size=256,
        huggingface_image_model="CompVis/stable-diffusion-v1-4",
        audio_to_text_provider="huggingface",
        sd_webui_url="http://localhost:7860",
        selenium_web_browser="chrome",
        selenium_headless=True,
        user_agent="Mozilla/5.0 (Macintosh; Intel Mac OS X 10_15_4) AppleWebKit/537.36 (KHTML, like Gecko) Chrome/83.0.4103.97 Safari/537.36",
        memory_backend="json_file",
        memory_index="auto-gpt-memory",
        redis_host="localhost",
        redis_port=6379,
        wipe_redis_on_start=True,
        plugins_allowlist=[],
        plugins_denylist=[],
        plugins_openai=[],
        plugins_config_file=default_plugins_config_file,
        chat_messages_enabled=True,
        plugins=[],
        authorise_key="y",
        redis_password="",
    )

    @classmethod
    def build_config_from_env(cls) -> Config:
        """Initialize the Config class"""
        config_dict = {
            "authorise_key": os.getenv("AUTHORISE_COMMAND_KEY"),
            "exit_key": os.getenv("EXIT_KEY"),
            "plain_output": os.getenv("PLAIN_OUTPUT", "False") == "True",
            "shell_command_control": os.getenv("SHELL_COMMAND_CONTROL"),
            "ai_settings_file": os.getenv("AI_SETTINGS_FILE"),
            "prompt_settings_file": os.getenv("PROMPT_SETTINGS_FILE"),
            "fast_llm_model": os.getenv("FAST_LLM_MODEL"),
            "smart_llm_model": os.getenv("SMART_LLM_MODEL"),
            "embedding_model": os.getenv("EMBEDDING_MODEL"),
            "browse_spacy_language_model": os.getenv("BROWSE_SPACY_LANGUAGE_MODEL"),
            "openai_api_key": os.getenv("OPENAI_API_KEY"),
            "use_azure": os.getenv("USE_AZURE") == "True",
            "azure_config_file": os.getenv("AZURE_CONFIG_FILE", AZURE_CONFIG_FILE),
            "execute_local_commands": os.getenv("EXECUTE_LOCAL_COMMANDS", "False")
            == "True",
            "restrict_to_workspace": os.getenv("RESTRICT_TO_WORKSPACE", "True")
            == "True",
            "openai_functions": os.getenv("OPENAI_FUNCTIONS", "False") == "True",
            "elevenlabs_api_key": os.getenv("ELEVENLABS_API_KEY"),
            "streamelements_voice": os.getenv("STREAMELEMENTS_VOICE"),
            "text_to_speech_provider": os.getenv("TEXT_TO_SPEECH_PROVIDER"),
            "github_api_key": os.getenv("GITHUB_API_KEY"),
            "github_username": os.getenv("GITHUB_USERNAME"),
            "google_api_key": os.getenv("GOOGLE_API_KEY"),
            "image_provider": os.getenv("IMAGE_PROVIDER"),
            "huggingface_api_token": os.getenv("HUGGINGFACE_API_TOKEN"),
            "huggingface_image_model": os.getenv("HUGGINGFACE_IMAGE_MODEL"),
            "audio_to_text_provider": os.getenv("AUDIO_TO_TEXT_PROVIDER"),
            "huggingface_audio_to_text_model": os.getenv(
                "HUGGINGFACE_AUDIO_TO_TEXT_MODEL"
            ),
            "sd_webui_url": os.getenv("SD_WEBUI_URL"),
            "sd_webui_auth": os.getenv("SD_WEBUI_AUTH"),
            "selenium_web_browser": os.getenv("USE_WEB_BROWSER"),
            "selenium_headless": os.getenv("HEADLESS_BROWSER", "True") == "True",
            "user_agent": os.getenv("USER_AGENT"),
            "memory_backend": os.getenv("MEMORY_BACKEND"),
            "memory_index": os.getenv("MEMORY_INDEX"),
            "redis_host": os.getenv("REDIS_HOST"),
            "redis_password": os.getenv("REDIS_PASSWORD"),
            "wipe_redis_on_start": os.getenv("WIPE_REDIS_ON_START", "True") == "True",
            "plugins_dir": os.getenv("PLUGINS_DIR"),
            "plugins_config_file": os.getenv("PLUGINS_CONFIG_FILE"),
            "chat_messages_enabled": os.getenv("CHAT_MESSAGES_ENABLED") == "True",
        }

        config_dict["disabled_command_categories"] = _safe_split(
            os.getenv("DISABLED_COMMAND_CATEGORIES")
        )

        config_dict["shell_denylist"] = _safe_split(
            os.getenv("SHELL_DENYLIST", os.getenv("DENY_COMMANDS"))
        )
        config_dict["shell_allowlist"] = _safe_split(
            os.getenv("SHELL_ALLOWLIST", os.getenv("ALLOW_COMMANDS"))
        )

        config_dict["google_custom_search_engine_id"] = os.getenv(
            "GOOGLE_CUSTOM_SEARCH_ENGINE_ID", os.getenv("CUSTOM_SEARCH_ENGINE_ID")
        )

        config_dict["elevenlabs_voice_id"] = os.getenv(
            "ELEVENLABS_VOICE_ID", os.getenv("ELEVENLABS_VOICE_1_ID")
        )

        config_dict["plugins_allowlist"] = _safe_split(os.getenv("ALLOWLISTED_PLUGINS"))
        config_dict["plugins_denylist"] = _safe_split(os.getenv("DENYLISTED_PLUGINS"))
        config_dict["plugins_config"] = PluginsConfig.load_config(
            config_dict["plugins_config_file"],
            config_dict["plugins_denylist"],
            config_dict["plugins_allowlist"],
        )

        with contextlib.suppress(TypeError):
            config_dict["image_size"] = int(os.getenv("IMAGE_SIZE"))
        with contextlib.suppress(TypeError):
            config_dict["redis_port"] = int(os.getenv("REDIS_PORT"))
        with contextlib.suppress(TypeError):
            config_dict["temperature"] = float(os.getenv("TEMPERATURE"))

        if config_dict["use_azure"]:
            azure_config = cls.load_azure_config(config_dict["azure_config_file"])
            config_dict["openai_api_type"] = azure_config["openai_api_type"]
            config_dict["openai_api_base"] = azure_config["openai_api_base"]
            config_dict["openai_api_version"] = azure_config["openai_api_version"]
            config_dict["azure_model_to_deployment_id_map"] = azure_config[
                "azure_model_to_deployment_id_map"
            ]

            openai.api_type = azure_config["openai_api_type"]
            openai.api_base = azure_config["openai_api_base"]
            openai.api_version = azure_config["openai_api_version"]

        elif os.getenv("OPENAI_API_BASE_URL"):
            config_dict["openai_api_base"] = os.getenv("OPENAI_API_BASE_URL")

        openai_organization = os.getenv("OPENAI_ORGANIZATION")
        if openai_organization is not None:
            config_dict["openai_organization"] = openai_organization

        config_dict_without_none_values = {
            k: v for k, v in config_dict.items() if v is not None
        }

        return cls.build_agent_configuration(config_dict_without_none_values)

    @classmethod
    def load_azure_config(cls, config_file: str = AZURE_CONFIG_FILE) -> Dict[str, str]:
        """
        Loads the configuration parameters for Azure hosting from the specified file
          path as a yaml file.

        Parameters:
            config_file(str): The path to the config yaml file. DEFAULT: "../azure.yaml"

        Returns:
            Dict
        """
        with open(config_file) as file:
            config_params = yaml.load(file, Loader=yaml.FullLoader) or {}

        return {
            "openai_api_type": config_params.get("azure_api_type") or "azure",
            "openai_api_base": config_params.get("azure_api_base") or "",
            "openai_api_version": config_params.get("azure_api_version")
            or "2023-03-15-preview",
            "azure_model_to_deployment_id_map": config_params.get(
                "azure_model_map", {}
            ),
        }


def check_openai_api_key(config: Config) -> None:
    """Check if the OpenAI API key is set in config.py or as an environment variable."""
    if not config.openai_api_key:
        print(
            Fore.RED
            + "Please set your OpenAI API key in .env or as an environment variable."
            + Fore.RESET
        )
        print("You can get your key from https://platform.openai.com/account/api-keys")
        openai_api_key = input(
            "If you do have the key, please enter your OpenAI API key now:\n"
        )
        key_pattern = r"^sk-\w{48}"
        openai_api_key = openai_api_key.strip()
        if re.search(key_pattern, openai_api_key):
            os.environ["OPENAI_API_KEY"] = openai_api_key
            config.openai_api_key = openai_api_key
            print(
                Fore.GREEN
                + "OpenAI API key successfully set!\n"
                + Fore.ORANGE
                + "NOTE: The API key you've set is only temporary.\n"
                + "For longer sessions, please set it in .env file"
                + Fore.RESET
            )
        else:
            print("Invalid OpenAI API key!")
            exit(1)


<<<<<<< HEAD
def get_azure_deployment_id_for_model(config: Config, model: str) -> str:
    """
    Returns the relevant deployment id for the model specified.

    Parameters:
        model(str): The model to map to the deployment id.

    Returns:
        The matching deployment id if found, otherwise an empty string.
    """

    if model == config.fast_llm_model:
        return config.azure_model_to_deployment_id_map[
            "fast_llm_model_deployment_id"
        ]  # type: ignore
    elif model == config.smart_llm_model:
        return config.azure_model_to_deployment_id_map[
            "smart_llm_model_deployment_id"
        ]  # type: ignore
    elif model == "text-embedding-ada-002":
        return config.azure_model_to_deployment_id_map[
            "embedding_model_deployment_id"
        ]  # type: ignore
    else:
        return ""
=======
def _safe_split(s: Union[str, None], sep: str = ",") -> list[str]:
    """Split a string by a separator. Return an empty list if the string is None."""
    if s is None:
        return []
    return s.split(sep)
>>>>>>> bfb45f2c
<|MERGE_RESOLUTION|>--- conflicted
+++ resolved
@@ -322,7 +322,6 @@
             exit(1)
 
 
-<<<<<<< HEAD
 def get_azure_deployment_id_for_model(config: Config, model: str) -> str:
     """
     Returns the relevant deployment id for the model specified.
@@ -348,10 +347,10 @@
         ]  # type: ignore
     else:
         return ""
-=======
+
+      
 def _safe_split(s: Union[str, None], sep: str = ",") -> list[str]:
     """Split a string by a separator. Return an empty list if the string is None."""
     if s is None:
         return []
-    return s.split(sep)
->>>>>>> bfb45f2c
+    return s.split(sep)