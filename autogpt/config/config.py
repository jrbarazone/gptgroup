--- conflicted
+++ resolved
@@ -88,7 +88,7 @@
             os.getenv("USE_WEAVIATE_EMBEDDED", "False") == "True"
         )
 
-<<<<<<< HEAD
+        # myscale cloud configuration
         self.myscale_host = os.getenv("MYSCALE_HOST")
         self.myscale_port = os.getenv("MYSCALE_PORT", 8443)
         self.myscale_username = os.getenv("MYSCALE_USERNAME", None)
@@ -96,10 +96,7 @@
         self.myscale_database = os.getenv("MYSCALE_DATABASE", "default")
         self.myscale_index_type = os.getenv("MYSCALE_INDEX_TYPE", "IVFFLAT")
 
-        # milvus configuration, e.g., localhost:19530.
-=======
         # milvus or zilliz cloud configuration.
->>>>>>> e8473d49
         self.milvus_addr = os.getenv("MILVUS_ADDR", "localhost:19530")
         self.milvus_username = os.getenv("MILVUS_USERNAME")
         self.milvus_password = os.getenv("MILVUS_PASSWORD")
