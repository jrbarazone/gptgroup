"""Configuration class to store the state of bools for different scripts access."""
import os
<<<<<<< HEAD
from colorama import Fore

from autogpt.config.singleton import Singleton
from autogpt import tools
=======
>>>>>>> 67846bad

import openai
import yaml
from colorama import Fore
from dotenv import load_dotenv

from autogpt.config.singleton import Singleton

load_dotenv(verbose=True)


class Config(metaclass=Singleton):
    """
    Configuration class to store the state of bools for different scripts access.
    """

    def __init__(self) -> None:
        """Initialize the Config class"""
        self.debug_mode = False
        self.continuous_mode = False
        self.continuous_limit = 0
        self.speak_mode = False
        self.skip_reprompt = False
        self.allow_downloads = False

        self.selenium_web_browser = os.getenv("USE_WEB_BROWSER", "chrome")
        self.ai_settings_file = os.getenv("AI_SETTINGS_FILE", "ai_settings.yaml")
        self.fast_llm_model = os.getenv("FAST_LLM_MODEL", "gpt-3.5-turbo")
        self.smart_llm_model = os.getenv("SMART_LLM_MODEL", "gpt-4")
        self.fast_token_limit = int(os.getenv("FAST_TOKEN_LIMIT", 4000))
        self.smart_token_limit = int(os.getenv("SMART_TOKEN_LIMIT", 8000))
        self.browse_chunk_max_length = int(os.getenv("BROWSE_CHUNK_MAX_LENGTH", 8192))

        self.openai_api_key = os.getenv("OPENAI_API_KEY")
        self.temperature = float(os.getenv("TEMPERATURE", "1"))
        self.use_azure = os.getenv("USE_AZURE") == "True"
        self.execute_local_commands = (
            os.getenv("EXECUTE_LOCAL_COMMANDS", "False") == "True"
        )

        if self.use_azure:
            self.load_azure_config()
            openai.api_type = self.openai_api_type
            openai.api_base = self.openai_api_base
            openai.api_version = self.openai_api_version

        self.elevenlabs_api_key = os.getenv("ELEVENLABS_API_KEY")
        self.elevenlabs_voice_1_id = os.getenv("ELEVENLABS_VOICE_1_ID")
        self.elevenlabs_voice_2_id = os.getenv("ELEVENLABS_VOICE_2_ID")

        self.use_mac_os_tts = False
        self.use_mac_os_tts = os.getenv("USE_MAC_OS_TTS")

        self.use_brian_tts = False
        self.use_brian_tts = os.getenv("USE_BRIAN_TTS")

        self.github_api_key = os.getenv("GITHUB_API_KEY")
        self.github_username = os.getenv("GITHUB_USERNAME")

        self.google_api_key = os.getenv("GOOGLE_API_KEY")
        self.custom_search_engine_id = os.getenv("CUSTOM_SEARCH_ENGINE_ID")

        self.pinecone_api_key = os.getenv("PINECONE_API_KEY")
        self.pinecone_region = os.getenv("PINECONE_ENV")

        self.weaviate_host = os.getenv("WEAVIATE_HOST")
        self.weaviate_port = os.getenv("WEAVIATE_PORT")
        self.weaviate_protocol = os.getenv("WEAVIATE_PROTOCOL", "http")
        self.weaviate_username = os.getenv("WEAVIATE_USERNAME", None)
        self.weaviate_password = os.getenv("WEAVIATE_PASSWORD", None)
        self.weaviate_scopes = os.getenv("WEAVIATE_SCOPES", None)
        self.weaviate_embedded_path = os.getenv("WEAVIATE_EMBEDDED_PATH")
        self.weaviate_api_key = os.getenv("WEAVIATE_API_KEY", None)
        self.use_weaviate_embedded = (
            os.getenv("USE_WEAVIATE_EMBEDDED", "False") == "True"
        )

        # milvus configuration, e.g., localhost:19530.
        self.milvus_addr = os.getenv("MILVUS_ADDR", "localhost:19530")
        self.milvus_collection = os.getenv("MILVUS_COLLECTION", "autogpt")

        self.image_provider = os.getenv("IMAGE_PROVIDER")
        self.huggingface_api_token = os.getenv("HUGGINGFACE_API_TOKEN")
        self.huggingface_audio_to_text_model = os.getenv(
            "HUGGINGFACE_AUDIO_TO_TEXT_MODEL"
        )

        # User agent headers to use when browsing web
        # Some websites might just completely deny request with an error code if
        # no user agent was found.
        self.user_agent = os.getenv(
            "USER_AGENT",
            "Mozilla/5.0 (Macintosh; Intel Mac OS X 10_15_4) AppleWebKit/537.36"
            " (KHTML, like Gecko) Chrome/83.0.4103.97 Safari/537.36",
        )
        self.redis_host = os.getenv("REDIS_HOST", "localhost")
        self.redis_port = os.getenv("REDIS_PORT", "6379")
        self.redis_password = os.getenv("REDIS_PASSWORD", "")
        self.wipe_redis_on_start = os.getenv("WIPE_REDIS_ON_START", "True") == "True"
        self.memory_index = os.getenv("MEMORY_INDEX", "auto-gpt")
        # Note that indexes must be created on db 0 in redis, this is not configurable.

        self.memory_backend = os.getenv("MEMORY_BACKEND", 'local')
        ts = [t for t in os.getenv("AUTOGPT_TOOLS", "").split(",") if t != ""]
        self.tools = [tools.get_tool(t) for t in ts]
        # Initialize the OpenAI API client
        openai.api_key = self.openai_api_key

    def get_azure_deployment_id_for_model(self, model: str) -> str:
        """
        Returns the relevant deployment id for the model specified.

        Parameters:
            model(str): The model to map to the deployment id.

        Returns:
            The matching deployment id if found, otherwise an empty string.
        """
        if model == self.fast_llm_model:
            return self.azure_model_to_deployment_id_map[
                "fast_llm_model_deployment_id"
            ]  # type: ignore
        elif model == self.smart_llm_model:
            return self.azure_model_to_deployment_id_map[
                "smart_llm_model_deployment_id"
            ]  # type: ignore
        elif model == "text-embedding-ada-002":
            return self.azure_model_to_deployment_id_map[
                "embedding_model_deployment_id"
            ]  # type: ignore
        else:
            return ""

    AZURE_CONFIG_FILE = os.path.join(os.path.dirname(__file__), "..", "azure.yaml")

    def load_azure_config(self, config_file: str = AZURE_CONFIG_FILE) -> None:
        """
        Loads the configuration parameters for Azure hosting from the specified file
          path as a yaml file.

        Parameters:
            config_file(str): The path to the config yaml file. DEFAULT: "../azure.yaml"

        Returns:
            None
        """
        try:
            with open(config_file) as file:
                config_params = yaml.load(file, Loader=yaml.FullLoader)
        except FileNotFoundError:
            config_params = {}
        self.openai_api_type = config_params.get("azure_api_type") or "azure"
        self.openai_api_base = config_params.get("azure_api_base") or ""
        self.openai_api_version = (
            config_params.get("azure_api_version") or "2023-03-15-preview"
        )
        self.azure_model_to_deployment_id_map = config_params.get("azure_model_map", [])

    def set_continuous_mode(self, value: bool) -> None:
        """Set the continuous mode value."""
        self.continuous_mode = value

    def set_continuous_limit(self, value: int) -> None:
        """Set the continuous limit value."""
        self.continuous_limit = value

    def set_speak_mode(self, value: bool) -> None:
        """Set the speak mode value."""
        self.speak_mode = value

    def set_fast_llm_model(self, value: str) -> None:
        """Set the fast LLM model value."""
        self.fast_llm_model = value

    def set_smart_llm_model(self, value: str) -> None:
        """Set the smart LLM model value."""
        self.smart_llm_model = value

    def set_fast_token_limit(self, value: int) -> None:
        """Set the fast token limit value."""
        self.fast_token_limit = value

    def set_smart_token_limit(self, value: int) -> None:
        """Set the smart token limit value."""
        self.smart_token_limit = value

    def set_browse_chunk_max_length(self, value: int) -> None:
        """Set the browse_website command chunk max length value."""
        self.browse_chunk_max_length = value

    def set_openai_api_key(self, value: str) -> None:
        """Set the OpenAI API key value."""
        self.openai_api_key = value

    def set_elevenlabs_api_key(self, value: str) -> None:
        """Set the ElevenLabs API key value."""
        self.elevenlabs_api_key = value

    def set_elevenlabs_voice_1_id(self, value: str) -> None:
        """Set the ElevenLabs Voice 1 ID value."""
        self.elevenlabs_voice_1_id = value

    def set_elevenlabs_voice_2_id(self, value: str) -> None:
        """Set the ElevenLabs Voice 2 ID value."""
        self.elevenlabs_voice_2_id = value

    def set_google_api_key(self, value: str) -> None:
        """Set the Google API key value."""
        self.google_api_key = value

    def set_custom_search_engine_id(self, value: str) -> None:
        """Set the custom search engine id value."""
        self.custom_search_engine_id = value

    def set_pinecone_api_key(self, value: str) -> None:
        """Set the Pinecone API key value."""
        self.pinecone_api_key = value

    def set_pinecone_region(self, value: str) -> None:
        """Set the Pinecone region value."""
        self.pinecone_region = value

    def set_debug_mode(self, value: bool) -> None:
        """Set the debug mode value."""
        self.debug_mode = value


def check_openai_api_key() -> None:
    """Check if the OpenAI API key is set in config.py or as an environment variable."""
    cfg = Config()
    if not cfg.openai_api_key:
        print(
            Fore.RED
            + "Please set your OpenAI API key in .env or as an environment variable."
        )
        print("You can get your key from https://platform.openai.com/account/api-keys")
        exit(1)<|MERGE_RESOLUTION|>--- conflicted
+++ resolved
@@ -1,12 +1,5 @@
 """Configuration class to store the state of bools for different scripts access."""
 import os
-<<<<<<< HEAD
-from colorama import Fore
-
-from autogpt.config.singleton import Singleton
-from autogpt import tools
-=======
->>>>>>> 67846bad
 
 import openai
 import yaml
@@ -14,6 +7,7 @@
 from dotenv import load_dotenv
 
 from autogpt.config.singleton import Singleton
+from autogpt import tools
 
 load_dotenv(verbose=True)
 
