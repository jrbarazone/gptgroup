<<<<<<< HEAD
import datetime
import autogpt.agent_manager as agents
from autogpt import speak
from autogpt.config import Config
import autogpt.ai_functions as ai
from autogpt.file_operations import read_file, write_to_file, append_to_file, delete_file, search_files, download_file
from autogpt.execute_code import execute_python_file, execute_shell
from autogpt.execute_code import execute_python_file, execute_shell
from autogpt.json_parser import fix_and_parse_json
from autogpt.image_gen import generate_image
import json
=======
from autogpt import browse
import json
from autogpt.memory import get_memory
import datetime
import autogpt.agent_manager as agents
from autogpt import speak
from autogpt.config import Config
import autogpt.ai_functions as ai
from autogpt.file_operations import read_file, write_to_file, append_to_file, delete_file, search_files
from autogpt.execute_code import execute_python_file, execute_shell
from autogpt.json_parser import fix_and_parse_json
from autogpt.image_gen import generate_image
>>>>>>> b65b7aca
from duckduckgo_search import ddg
from googleapiclient.discovery import build
from googleapiclient.errors import HttpError
from autogpt.web import browse_website
<<<<<<< HEAD
from autogpt.memory import get_memory

=======
>>>>>>> b65b7aca
cfg = Config()


def is_valid_int(value):
    try:
        int(value)
        return True
    except ValueError:
        return False


def get_command(response):
    """Parse the response and return the command name and arguments"""
    try:
        response_json = fix_and_parse_json(response)

        if "command" not in response_json:
            return "Error:", "Missing 'command' object in JSON"

        command = response_json["command"]

        if "name" not in command:
            return "Error:", "Missing 'name' field in 'command' object"

        command_name = command["name"]

        # Use an empty dictionary if 'args' field is not present in 'command' object
        arguments = command.get("args", {})

        return command_name, arguments
    except json.decoder.JSONDecodeError:
        return "Error:", "Invalid JSON"
    # All other errors, return "Error: + error message"
    except Exception as e:
        return "Error:", str(e)


def execute_command(command_name, arguments):
    """Execute the command and return the result"""
    memory = get_memory(cfg)

    try:
        if command_name == "google":
            # Check if the Google API key is set and use the official search method
            # If the API key is not set or has only whitespaces, use the unofficial search method
            key = cfg.google_api_key
            if key and key.strip() and key != "your-google-api-key":
                return google_official_search(arguments["input"])
            else:
                return google_search(arguments["input"])
        elif command_name == "memory_add":
            return memory.add(arguments["string"])
        elif command_name == "start_agent":
            return start_agent(
                arguments["name"], arguments["task"], arguments["prompt"]
            )
        elif command_name == "message_agent":
            return message_agent(arguments["key"], arguments["message"])
        elif command_name == "list_agents":
            return list_agents()
        elif command_name == "delete_agent":
            return delete_agent(arguments["key"])
        elif command_name == "get_text_summary":
            return get_text_summary(arguments["url"], arguments["question"])
        elif command_name == "get_hyperlinks":
            return get_hyperlinks(arguments["url"])
        elif command_name == "read_file":
            return read_file(arguments["file"])
        elif command_name == "write_to_file":
            return write_to_file(arguments["file"], arguments["text"])
        elif command_name == "append_to_file":
            return append_to_file(arguments["file"], arguments["text"])
        elif command_name == "delete_file":
            return delete_file(arguments["file"])
        elif command_name == "search_files":
            return search_files(arguments["directory"])
        elif command_name == "download_file":
            if not cfg.allow_downloads:
                return "Error: You do not have user authorization to download files locally."
            return download_file(arguments["url"], arguments["file"])
        elif command_name == "browse_website":
            return browse_website(arguments["url"], arguments["question"])
        # TODO: Change these to take in a file rather than pasted code, if
        # non-file is given, return instructions "Input should be a python
        # filepath, write your code to file and try again"
        elif command_name == "evaluate_code":
            return ai.evaluate_code(arguments["code"])
        elif command_name == "improve_code":
            return ai.improve_code(arguments["suggestions"], arguments["code"])
        elif command_name == "write_tests":
            return ai.write_tests(arguments["code"], arguments.get("focus"))
        elif command_name == "execute_python_file":  # Add this command
            return execute_python_file(arguments["file"])
        elif command_name == "execute_shell":
            if cfg.execute_local_commands:
                return execute_shell(arguments["command_line"])
            else:
                return "You are not allowed to run local shell commands. To execute shell commands, EXECUTE_LOCAL_COMMANDS must be set to 'True' in your config. Do not attempt to bypass the restriction."
        elif command_name == "generate_image":
            return generate_image(arguments["prompt"])
        elif command_name == "do_nothing":
            return "No action performed."
        elif command_name == "task_complete":
            shutdown()
        else:
            return f"Unknown command '{command_name}'. Please refer to the 'COMMANDS' list for available commands and only respond in the specified JSON format."
    # All errors, return "Error: + error message"
    except Exception as e:
        return "Error: " + str(e)


def get_datetime():
    """Return the current date and time"""
    return "Current date and time: " + datetime.datetime.now().strftime(
        "%Y-%m-%d %H:%M:%S"
    )


def google_search(query, num_results=8):
    """Return the results of a google search"""
    search_results = []
    for j in ddg(query, max_results=num_results):
        search_results.append(j)

    return json.dumps(search_results, ensure_ascii=False, indent=4)


def google_official_search(query, num_results=8):
    """Return the results of a google search using the official Google API"""
    import json

    from googleapiclient.discovery import build
    from googleapiclient.errors import HttpError

    try:
        # Get the Google API key and Custom Search Engine ID from the config file
        api_key = cfg.google_api_key
        custom_search_engine_id = cfg.custom_search_engine_id

        # Initialize the Custom Search API service
        service = build("customsearch", "v1", developerKey=api_key)

        # Send the search query and retrieve the results
        result = (
            service.cse()
            .list(q=query, cx=custom_search_engine_id, num=num_results)
            .execute()
        )

        # Extract the search result items from the response
        search_results = result.get("items", [])

        # Create a list of only the URLs from the search results
        search_results_links = [item["link"] for item in search_results]

    except HttpError as e:
        # Handle errors in the API call
        error_details = json.loads(e.content.decode())

        # Check if the error is related to an invalid or missing API key
        if error_details.get("error", {}).get(
            "code"
        ) == 403 and "invalid API key" in error_details.get("error", {}).get(
            "message", ""
        ):
            return "Error: The provided Google API key is invalid or missing."
        else:
            return f"Error: {e}"

    # Return the list of search result URLs
    return search_results_links


def get_text_summary(url, question):
    """Return the results of a google search"""
    text = browse.scrape_text(url)
    summary = browse.summarize_text(url, text, question)
    return """ "Result" : """ + summary


def get_hyperlinks(url):
    """Return the results of a google search"""
    link_list = browse.scrape_links(url)
    return link_list


def commit_memory(string):
    """Commit a string to memory"""
    _text = f"""Committing memory with string "{string}" """
    mem.permanent_memory.append(string)
    return _text


def delete_memory(key):
    """Delete a memory with a given key"""
    if key >= 0 and key < len(mem.permanent_memory):
        _text = "Deleting memory with key " + str(key)
        del mem.permanent_memory[key]
        print(_text)
        return _text
    else:
        print("Invalid key, cannot delete memory.")
        return None


def overwrite_memory(key, string):
    """Overwrite a memory with a given key and string"""
    # Check if the key is a valid integer
    if is_valid_int(key):
        key_int = int(key)
        # Check if the integer key is within the range of the permanent_memory list
        if 0 <= key_int < len(mem.permanent_memory):
            _text = "Overwriting memory with key " + str(key) + " and string " + string
            # Overwrite the memory slot with the given integer key and string
            mem.permanent_memory[key_int] = string
            print(_text)
            return _text
        else:
            print(f"Invalid key '{key}', out of range.")
            return None
    # Check if the key is a valid string
    elif isinstance(key, str):
        _text = "Overwriting memory with key " + key + " and string " + string
        # Overwrite the memory slot with the given string key and string
        mem.permanent_memory[key] = string
        print(_text)
        return _text
    else:
        print(f"Invalid key '{key}', must be an integer or a string.")
        return None


def shutdown():
    """Shut down the program"""
    print("Shutting down...")
    quit()


def start_agent(name, task, prompt, model=cfg.fast_llm_model):
    """Start an agent with a given name, task, and prompt"""
    global cfg

    # Remove underscores from name
    voice_name = name.replace("_", " ")

    first_message = f"""You are {name}.  Respond with: "Acknowledged"."""
    agent_intro = f"{voice_name} here, Reporting for duty!"

    # Create agent
    if cfg.speak_mode:
        speak.say_text(agent_intro, 1)
    key, ack = agents.create_agent(task, first_message, model)

    if cfg.speak_mode:
        speak.say_text(f"Hello {voice_name}. Your task is as follows. {task}.")

    # Assign task (prompt), get response
    agent_response = message_agent(key, prompt)

    return f"Agent {name} created with key {key}. First response: {agent_response}"


def message_agent(key, message):
    """Message an agent with a given key and message"""
    global cfg

    # Check if the key is a valid integer
    if is_valid_int(key):
        agent_response = agents.message_agent(int(key), message)
    # Check if the key is a valid string
    elif isinstance(key, str):
        agent_response = agents.message_agent(key, message)
    else:
        return "Invalid key, must be an integer or a string."

    # Speak response
    if cfg.speak_mode:
        speak.say_text(agent_response, 1)
    return agent_response


def list_agents():
    """List all agents"""
    return agents.list_agents()


def delete_agent(key):
    """Delete an agent with a given key"""
    result = agents.delete_agent(key)
    if not result:
        return f"Agent {key} does not exist."
    return f"Agent {key} deleted."<|MERGE_RESOLUTION|>--- conflicted
+++ resolved
@@ -1,16 +1,3 @@
-<<<<<<< HEAD
-import datetime
-import autogpt.agent_manager as agents
-from autogpt import speak
-from autogpt.config import Config
-import autogpt.ai_functions as ai
-from autogpt.file_operations import read_file, write_to_file, append_to_file, delete_file, search_files, download_file
-from autogpt.execute_code import execute_python_file, execute_shell
-from autogpt.execute_code import execute_python_file, execute_shell
-from autogpt.json_parser import fix_and_parse_json
-from autogpt.image_gen import generate_image
-import json
-=======
 from autogpt import browse
 import json
 from autogpt.memory import get_memory
@@ -23,16 +10,10 @@
 from autogpt.execute_code import execute_python_file, execute_shell
 from autogpt.json_parser import fix_and_parse_json
 from autogpt.image_gen import generate_image
->>>>>>> b65b7aca
 from duckduckgo_search import ddg
 from googleapiclient.discovery import build
 from googleapiclient.errors import HttpError
 from autogpt.web import browse_website
-<<<<<<< HEAD
-from autogpt.memory import get_memory
-
-=======
->>>>>>> b65b7aca
 cfg = Config()
 
 
