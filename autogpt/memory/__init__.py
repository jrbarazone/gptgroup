--- conflicted
+++ resolved
@@ -98,16 +98,13 @@
     return supported_memory
 
 
-<<<<<<< HEAD
-__all__ = ["get_memory", "LocalCache", "SqliteMemory", "MilvusMemory", "RedisMemory", "PineconeMemory", "NoMemory"]
-=======
 __all__ = [
     "get_memory",
     "LocalCache",
     "RedisMemory",
+    "SqliteMemory",
     "PineconeMemory",
     "NoMemory",
     "MilvusMemory",
     "WeaviateMemory"
-]
->>>>>>> ad7cefa1
+]