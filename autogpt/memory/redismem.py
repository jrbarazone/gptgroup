--- conflicted
+++ resolved
@@ -56,13 +56,8 @@
             logger.double_check(
                 "Please ensure you have setup and configured Redis properly for use. "
                 + f"You can check out {Fore.CYAN + Style.BRIGHT}"
-<<<<<<< HEAD
-                + f"https://github.com/Torantulino/Auto-GPT#redis-setup{Style.RESET_ALL} "
-                + "to ensure you've set up everything correctly."
-=======
                 f"https://github.com/Torantulino/Auto-GPT#redis-setup{Style.RESET_ALL}"
                 " to ensure you've set up everything correctly."
->>>>>>> 5e677228
             )
             exit(1)
 
