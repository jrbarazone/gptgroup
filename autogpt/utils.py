--- conflicted
+++ resolved
@@ -1,14 +1,9 @@
-<<<<<<< HEAD
 import re
 import html
 from urllib import parse
 import requests
 
-=======
 import os
-
-import requests
->>>>>>> ecf2ba12
 import yaml
 from colorama import Fore
 
