--- conflicted
+++ resolved
@@ -1,26 +1,9 @@
-<<<<<<< HEAD
-import dataclasses
-from abc import ABC, abstractmethod
-from enum import Enum, StrEnum
-from typing import Any, Callable, List, Union
-
-
-class MessageCategory(StrEnum):
-    COMMAND = "command"
-    AGENT_INSTANTIATION = "agent_instantiation"
-    USER_INPUT = "user_input"
-    USER_PROMPT = "user_prompt"
-    AGENT_MESSAGE = "agent_message"
-    SELF_FEEDBACK = "self_feedback"
-    PLAN = "plan"
-=======
 """Abstract interface for a message broker system."""
 import abc
 from dataclasses import dataclass
 from datetime import datetime
 from enum import StrEnum
 from typing import Callable, Dict
->>>>>>> b2ffa0ad
 
 
 class Role(StrEnum):
