"""The plugin system allows the Agent to be extended with new functionality."""
<<<<<<< HEAD
from autogpt.core.plugin.base import Plugin, PluginService
from autogpt.core.status import ShortStatus, Status

status = Status(
    module_name=__name__,
    short_status=ShortStatus.BASIC_DONE,
    handoff_notes=(
        "Before times: The plugin system has not been started yet.\n"
        "5/6-5/7: First draft of plugin interface complete.\n"
        "5/8: Plugin interface has been adjusted for use with the agent factory as we integrate with hello world. Still working on it.\n"
        "5/10: Interface is pretty solid at this point and limited version of initial implementation is done. Interface revisions submitted in PR..\n"
    ),
)
=======
from autogpt.core.plugin.base import Plugin, PluginService
>>>>>>> 3156404e
<|MERGE_RESOLUTION|>--- conflicted
+++ resolved
@@ -1,5 +1,4 @@
 """The plugin system allows the Agent to be extended with new functionality."""
-<<<<<<< HEAD
 from autogpt.core.plugin.base import Plugin, PluginService
 from autogpt.core.status import ShortStatus, Status
 
@@ -10,9 +9,6 @@
         "Before times: The plugin system has not been started yet.\n"
         "5/6-5/7: First draft of plugin interface complete.\n"
         "5/8: Plugin interface has been adjusted for use with the agent factory as we integrate with hello world. Still working on it.\n"
-        "5/10: Interface is pretty solid at this point and limited version of initial implementation is done. Interface revisions submitted in PR..\n"
+        "5/10: Interface is pretty solid at this point and limited version of initial implementation is done. Interface revisions submitted in PR and merged.\n"
     ),
-)
-=======
-from autogpt.core.plugin.base import Plugin, PluginService
->>>>>>> 3156404e
+)