import pytest
from openai.error import APIError, RateLimitError

<<<<<<< HEAD
from autogpt.llm_utils import chunked_tokens, get_ada_embedding, retry_openai_api
from autogpt.modelsinfo import COSTS
=======
from autogpt.llm import COSTS, get_ada_embedding
from autogpt.llm.llm_utils import retry_openai_api
>>>>>>> b8478a96


@pytest.fixture(params=[RateLimitError, APIError])
def error(request):
    if request.param == APIError:
        return request.param("Error", http_status=502)
    else:
        return request.param("Error")


@pytest.fixture
def mock_create_embedding(mocker):
    return mocker.patch(
<<<<<<< HEAD
        "autogpt.llm_utils.create_embedding", return_value=[0.1, 0.2, 0.3]
=======
        "autogpt.llm.llm_utils.create_embedding", return_value=mock_response
>>>>>>> b8478a96
    )


def error_factory(error_instance, error_count, retry_count, warn_user=True):
    class RaisesError:
        def __init__(self):
            self.count = 0

        @retry_openai_api(
            num_retries=retry_count, backoff_base=0.001, warn_user=warn_user
        )
        def __call__(self):
            self.count += 1
            if self.count <= error_count:
                raise error_instance
            return self.count

    return RaisesError()


def test_retry_open_api_no_error(capsys):
    @retry_openai_api()
    def f():
        return 1

    result = f()
    assert result == 1

    output = capsys.readouterr()
    assert output.out == ""
    assert output.err == ""


@pytest.mark.parametrize(
    "error_count, retry_count, failure",
    [(2, 10, False), (2, 2, False), (10, 2, True), (3, 2, True), (1, 0, True)],
    ids=["passing", "passing_edge", "failing", "failing_edge", "failing_no_retries"],
)
def test_retry_open_api_passing(capsys, error, error_count, retry_count, failure):
    call_count = min(error_count, retry_count) + 1

    raises = error_factory(error, error_count, retry_count)
    if failure:
        with pytest.raises(type(error)):
            raises()
    else:
        result = raises()
        assert result == call_count

    assert raises.count == call_count

    output = capsys.readouterr()

    if error_count and retry_count:
        if type(error) == RateLimitError:
            assert "Reached rate limit, passing..." in output.out
            assert "Please double check" in output.out
        if type(error) == APIError:
            assert "API Bad gateway" in output.out
    else:
        assert output.out == ""


def test_retry_open_api_rate_limit_no_warn(capsys):
    error_count = 2
    retry_count = 10

    raises = error_factory(RateLimitError, error_count, retry_count, warn_user=False)
    result = raises()
    call_count = min(error_count, retry_count) + 1
    assert result == call_count
    assert raises.count == call_count

    output = capsys.readouterr()

    assert "Reached rate limit, passing..." in output.out
    assert "Please double check" not in output.out


def test_retry_openapi_other_api_error(capsys):
    error_count = 2
    retry_count = 10

    raises = error_factory(APIError("Error", http_status=500), error_count, retry_count)

    with pytest.raises(APIError):
        raises()
    call_count = 1
    assert raises.count == call_count

    output = capsys.readouterr()
    assert output.out == ""


def test_get_ada_embedding(mock_create_embedding, api_manager):
    model = "text-embedding-ada-002"
    embedding = get_ada_embedding("test")
    mock_create_embedding.assert_called_once_with(
        "test", model="text-embedding-ada-002"
    )

    assert embedding == [0.1, 0.2, 0.3]


def test_chunked_tokens():
    text = "Auto-GPT is an experimental open-source application showcasing the capabilities of the GPT-4 language model"
    expected_output = [
        (
            13556,
            12279,
            2898,
            374,
            459,
            22772,
            1825,
            31874,
            3851,
            67908,
            279,
            17357,
            315,
            279,
            480,
            2898,
            12,
            19,
            4221,
            1646,
        )
    ]
    output = list(chunked_tokens(text, "cl100k_base", 8191))
    assert output == expected_output<|MERGE_RESOLUTION|>--- conflicted
+++ resolved
@@ -1,13 +1,8 @@
 import pytest
 from openai.error import APIError, RateLimitError
 
-<<<<<<< HEAD
-from autogpt.llm_utils import chunked_tokens, get_ada_embedding, retry_openai_api
-from autogpt.modelsinfo import COSTS
-=======
 from autogpt.llm import COSTS, get_ada_embedding
-from autogpt.llm.llm_utils import retry_openai_api
->>>>>>> b8478a96
+from autogpt.llm.llm_utils import retry_openai_api, chunked_tokens
 
 
 @pytest.fixture(params=[RateLimitError, APIError])
@@ -21,11 +16,7 @@
 @pytest.fixture
 def mock_create_embedding(mocker):
     return mocker.patch(
-<<<<<<< HEAD
-        "autogpt.llm_utils.create_embedding", return_value=[0.1, 0.2, 0.3]
-=======
-        "autogpt.llm.llm_utils.create_embedding", return_value=mock_response
->>>>>>> b8478a96
+        "autogpt.llm.llm_utils.create_embedding", return_value=[0.1, 0.2, 0.3]
     )
 
 
