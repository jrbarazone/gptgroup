import random
import string
import tempfile
from typing import Callable

import pytest
from pytest_mock import MockerFixture

import autogpt.commands.execute_code as sut  # system under testing
from autogpt.config import Config


@pytest.fixture
def config_allow_execute(config: Config, mocker: MockerFixture) -> Callable:
    yield mocker.patch.object(config, "execute_local_commands", True)


@pytest.fixture
def python_test_file(config: Config, random_string) -> Callable:
    temp_file = tempfile.NamedTemporaryFile(dir=config.workspace_path, suffix=".py")
    temp_file.write(str.encode(f"print('Hello {random_string}!')"))
    temp_file.flush()

    yield temp_file.name
    temp_file.close()


@pytest.fixture
def python_test_file_args(config: Config):
    temp_file = tempfile.NamedTemporaryFile(dir=config.workspace_path, suffix=".py")
    temp_file.write(str.encode(f"import sys\nprint(sys.argv[1], sys.argv[2])"))
    temp_file.flush()

    yield temp_file.name
    temp_file.close()


@pytest.fixture
def random_string():
    return "".join(random.choice(string.ascii_lowercase) for _ in range(10))


def test_execute_python_file(python_test_file: str, random_string: str, config):
    result: str = sut.execute_python_file(python_test_file, config)
    assert result.replace("\r", "") == f"Hello {random_string}!\n"


<<<<<<< HEAD
def test_execute_python_file_args(python_test_file_args: str, random_string: str):
    random_args = [random_string] * 2
    random_args_string = random_string + " " + random_string
    result = sut.execute_python_file(python_test_file_args, random_args)
    assert result == f"{random_args_string}\n"


def test_execute_python_file_invalid():
=======
def test_execute_python_file_invalid(config: Config):
>>>>>>> fdc6e129
    assert all(
        s in sut.execute_python_file("not_python", config).lower()
        for s in ["error:", "invalid", ".py"]
    )


def test_execute_python_file_not_found(config: Config):
    assert all(
        s in sut.execute_python_file("notexist.py", config).lower()
        for s in [
            "python: can't open file 'notexist.py'",
            "[errno 2] no such file or directory",
        ]
    )


def test_execute_shell(config_allow_execute: bool, random_string: str, config: Config):
    result = sut.execute_shell(f"echo 'Hello {random_string}!'", config)
    assert f"Hello {random_string}!" in result


def test_execute_shell_deny_command(
    python_test_file: str, config_allow_execute: bool, config: Config
):
    config.deny_commands = ["echo"]
    result = sut.execute_shell(f"echo 'Hello {random_string}!'", config)
    assert "Error:" in result and "not allowed" in result<|MERGE_RESOLUTION|>--- conflicted
+++ resolved
@@ -26,7 +26,7 @@
 
 
 @pytest.fixture
-def python_test_file_args(config: Config):
+def python_test_args_file(config: Config):
     temp_file = tempfile.NamedTemporaryFile(dir=config.workspace_path, suffix=".py")
     temp_file.write(str.encode(f"import sys\nprint(sys.argv[1], sys.argv[2])"))
     temp_file.flush()
@@ -45,18 +45,16 @@
     assert result.replace("\r", "") == f"Hello {random_string}!\n"
 
 
-<<<<<<< HEAD
-def test_execute_python_file_args(python_test_file_args: str, random_string: str):
+def test_execute_python_file_args(
+    config: Config, python_test_args_file: str, random_string: str
+):
     random_args = [random_string] * 2
-    random_args_string = random_string + " " + random_string
-    result = sut.execute_python_file(python_test_file_args, random_args)
+    random_args_string = " ".join(random_args)
+    result = sut.execute_python_file(python_test_args_file, config, random_args)
     assert result == f"{random_args_string}\n"
 
 
-def test_execute_python_file_invalid():
-=======
 def test_execute_python_file_invalid(config: Config):
->>>>>>> fdc6e129
     assert all(
         s in sut.execute_python_file("not_python", config).lower()
         for s in ["error:", "invalid", ".py"]
