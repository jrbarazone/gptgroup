--- conflicted
+++ resolved
@@ -175,7 +175,6 @@
     assert config.azure_model_to_deployment_id_map == {}
 
 
-<<<<<<< HEAD
 def test_azure_config(config, workspace):
     config_file = workspace.get_path("azure_config.yaml")
     with pytest.raises(FileNotFoundError):
@@ -223,7 +222,8 @@
     )
 
     assert config.get_azure_deployment_id_for_model("text-davince-03") is None
-=======
+
+
 def test_create_config_gpt4only(config: Config) -> None:
     fast_llm_model = config.fast_llm_model
     smart_llm_model = config.smart_llm_model
@@ -279,5 +279,4 @@
 
     # Reset config
     config.set_fast_llm_model(fast_llm_model)
-    config.set_smart_llm_model(smart_llm_model)
->>>>>>> 1446ffdd
+    config.set_smart_llm_model(smart_llm_model)