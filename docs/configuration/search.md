## 🔍 Google API Keys Configuration

Note:
This section is optional. use the official google api if you are having issues with error 429 when running a google search.
To use the `google_official_search` command, you need to set up your Google API keys in your environment variables.

<<<<<<< HEAD
Create your project
=======
Create your project:
>>>>>>> 749b1bbf

1. Go to the [Google Cloud Console](https://console.cloud.google.com/).
2. If you don't already have an account, create one and log in.
3. Create a new project by clicking on the "Select a Project" dropdown at the top of the page and clicking "New Project". 
4. Give it a name and click "Create". 
Set up a custom search API and add to your .env file:

5. Go to the [APIs & Services Dashboard](https://console.cloud.google.com/apis/dashboard).
6. Click "Enable APIs and Services". 
7. Search for "Custom Search API" and click on it.
8. Click "Enable".
9. Go to the [Credentials](https://console.cloud.google.com/apis/credentials) page.
10. Click "Create Credentials". 
11. Choose "API Key".
12. Copy the API key.
13. Set it as an environment variable named `GOOGLE_API_KEY` on your machine (see how to set up environment variables below).
14. [Enable](https://console.developers.google.com/apis/api/customsearch.googleapis.com) the Custom Search API on your project. (Might need to wait few minutes to propagate)
Set up a custom search engine and add to your .env file:

15. Go to the [Custom Search Engine](https://cse.google.com/cse/all) page.
16. Click "Add".
17. Set up your search engine by following the prompts. You can choose to search the entire web or specific sites.
18. Once you've created your search engine, click on "Control Panel".
19. Click "Basics". 
20. Copy the "Search engine ID".
21. Set it as an environment variable named `CUSTOM_SEARCH_ENGINE_ID` on your machine (see how to set up environment variables below).

_Remember that your free daily custom search quota allows only up to 100 searches. To increase this limit, you need to assign a billing account to the project to profit from up to 10K daily searches._

### Setting up environment variables

For Windows Users:

```
setx GOOGLE_API_KEY "YOUR_GOOGLE_API_KEY"
setx CUSTOM_SEARCH_ENGINE_ID "YOUR_CUSTOM_SEARCH_ENGINE_ID"
```

For macOS and Linux users:

```
export GOOGLE_API_KEY="YOUR_GOOGLE_API_KEY"
export CUSTOM_SEARCH_ENGINE_ID="YOUR_CUSTOM_SEARCH_ENGINE_ID"
```<|MERGE_RESOLUTION|>--- conflicted
+++ resolved
@@ -4,11 +4,9 @@
 This section is optional. use the official google api if you are having issues with error 429 when running a google search.
 To use the `google_official_search` command, you need to set up your Google API keys in your environment variables.
 
-<<<<<<< HEAD
-Create your project
-=======
+
 Create your project:
->>>>>>> 749b1bbf
+
 
 1. Go to the [Google Cloud Console](https://console.cloud.google.com/).
 2. If you don't already have an account, create one and log in.
