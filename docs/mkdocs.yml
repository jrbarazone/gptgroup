--- conflicted
+++ resolved
@@ -6,24 +6,6 @@
   - Home: index.md
 
   - AutoGPT Agent:
-<<<<<<< HEAD
-    - Introduction: AutoGPT/index.md
-    - Setup:
-        - Setting up AutoGPT: AutoGPT/setup/index.md
-        - Set up with Docker: AutoGPT/setup/docker.md
-    - Usage: AutoGPT/usage.md
-    # - Configuration:
-    #     - Options: AutoGPT/configuration/options.md
-    #     - Search: AutoGPT/configuration/search.md
-    #     - Memory: AutoGPT/configuration/memory.md
-    #     - Voice: AutoGPT/configuration/voice.md
-    #     - Image Generation: AutoGPT/configuration/imagegen.md
-    - Help us improve AutoGPT:
-        - Share your debug logs with us: AutoGPT/share-your-logs.md
-        - Contribution guide: contributing.md
-        - Running tests: AutoGPT/testing.md
-        - Code of Conduct: code-of-conduct.md
-=======
       - Introduction: AutoGPT/index.md
       - Setup:
           - Setting up AutoGPT: AutoGPT/setup/index.md
@@ -49,7 +31,6 @@
           - Contribution guide: contributing.md
           - Running tests: AutoGPT/testing.md
           - Code of Conduct: code-of-conduct.md
->>>>>>> 0014e2ac
 
   - Benchmark:
       - Readme: https://github.com/Significant-Gravitas/AutoGPT/blob/master/benchmark/README.md
