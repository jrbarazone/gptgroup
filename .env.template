################################################################################
### AUTO-GPT - GENERAL SETTINGS
################################################################################
# EXECUTE_LOCAL_COMMANDS - Allow local command execution (Example: False)
EXECUTE_LOCAL_COMMANDS=False
# RESTRICT_TO_WORKSPACE - Restrict file operations to workspace ./auto_gpt_workspace (Default: True)
RESTRICT_TO_WORKSPACE=True
# BROWSE_CHUNK_MAX_LENGTH - When browsing website, define the length of chunk stored in memory
BROWSE_CHUNK_MAX_LENGTH=8192
# USER_AGENT - Define the user-agent used by the requests library to browse website (string)
# USER_AGENT="Mozilla/5.0 (Macintosh; Intel Mac OS X 10_15_4) AppleWebKit/537.36 (KHTML, like Gecko) Chrome/83.0.4103.97 Safari/537.36"
# AI_SETTINGS_FILE - Specifies which AI Settings file to use (defaults to ai_settings.yaml)
AI_SETTINGS_FILE=ai_settings.yaml

################################################################################
### LLM PROVIDER
################################################################################

### OPENAI
# OPENAI_API_KEY - OpenAI API Key (Example: my-openai-api-key)
# TEMPERATURE - Sets temperature in OpenAI (Default: 0)
# USE_AZURE - Use Azure OpenAI or not (Default: False)
OPENAI_API_KEY=your-openai-api-key
TEMPERATURE=0
USE_AZURE=False

### AZURE
# cleanup azure env as already moved to `azure.yaml.template`

################################################################################
### LLM MODELS
################################################################################

# SMART_LLM_MODEL - Smart language model (Default: gpt-4)
# FAST_LLM_MODEL - Fast language model (Default: gpt-3.5-turbo)
SMART_LLM_MODEL=gpt-4
FAST_LLM_MODEL=gpt-3.5-turbo

### LLM MODEL SETTINGS
# FAST_TOKEN_LIMIT - Fast token limit for OpenAI (Default: 4000)
# SMART_TOKEN_LIMIT - Smart token limit for OpenAI (Default: 8000)
# When using --gpt3only this needs to be set to 4000.
FAST_TOKEN_LIMIT=4000
SMART_TOKEN_LIMIT=8000

################################################################################
### MEMORY
################################################################################

### MEMORY_BACKEND - Memory backend type
# local - Default
# pinecone - Pinecone (if configured)
# redis - Redis (if configured)
# milvus - Milvus (if configured)
MEMORY_BACKEND=local

### PINECONE
# PINECONE_API_KEY - Pinecone API Key (Example: my-pinecone-api-key)
# PINECONE_ENV - Pinecone environment (region) (Example: us-west-2)
PINECONE_API_KEY=your-pinecone-api-key
PINECONE_ENV=your-pinecone-region

### REDIS
# REDIS_HOST - Redis host (Default: localhost, use "redis" for docker-compose)
# REDIS_PORT - Redis port (Default: 6379)
# REDIS_PASSWORD - Redis password (Default: "")
# WIPE_REDIS_ON_START - Wipes data / index on start (Default: False)
# MEMORY_INDEX - Name of index created in Redis database (Default: auto-gpt)
REDIS_HOST=localhost
REDIS_PORT=6379
REDIS_PASSWORD=
WIPE_REDIS_ON_START=False
MEMORY_INDEX=auto-gpt

### WEAVIATE
# MEMORY_BACKEND - Use 'weaviate' to use Weaviate vector storage
# WEAVIATE_HOST - Weaviate host IP
# WEAVIATE_PORT - Weaviate host port
# WEAVIATE_PROTOCOL - Weaviate host protocol (e.g. 'http')
# USE_WEAVIATE_EMBEDDED - Whether to use Embedded Weaviate
# WEAVIATE_EMBEDDED_PATH - File system path were to persist data when running Embedded Weaviate
# WEAVIATE_USERNAME - Weaviate username
# WEAVIATE_PASSWORD - Weaviate password
# WEAVIATE_API_KEY - Weaviate API key if using API-key-based authentication
# MEMORY_INDEX - Name of index to create in Weaviate
WEAVIATE_HOST="127.0.0.1"
WEAVIATE_PORT=8080
WEAVIATE_PROTOCOL="http"
USE_WEAVIATE_EMBEDDED=False
WEAVIATE_EMBEDDED_PATH="/home/me/.local/share/weaviate"
WEAVIATE_USERNAME=
WEAVIATE_PASSWORD=
WEAVIATE_API_KEY=
MEMORY_INDEX=AutoGpt

### MILVUS
# MILVUS_ADDR - Milvus remote address (e.g. localhost:19530)
# MILVUS_COLLECTION - Milvus collection, 
# change it if you want to start a new memory and retain the old memory.
MILVUS_ADDR=your-milvus-cluster-host-port
MILVUS_COLLECTION=autogpt

################################################################################
### IMAGE GENERATION PROVIDER
################################################################################

### OPEN AI
# IMAGE_PROVIDER - Image provider (Example: dalle)
IMAGE_PROVIDER=dalle
# IMAGE_SIZE - Image size (Example: 256)
#   DALLE: 256, 512, 1024
IMAGE_SIZE=256

### HUGGINGFACE
# HUGGINGFACE_IMAGE_MODEL - Text-to-image model from Huggingface (Default: CompVis/stable-diffusion-v1-4)
HUGGINGFACE_IMAGE_MODEL=CompVis/stable-diffusion-v1-4
# HUGGINGFACE_API_TOKEN - HuggingFace API token (Example: my-huggingface-api-token)
HUGGINGFACE_API_TOKEN=your-huggingface-api-token

### STABLE DIFFUSION WEBUI
# SD_WEBUI_URL - Stable diffusion webui API URL (Example: http://127.0.0.1:7860)
SD_WEBUI_URL=http://127.0.0.1:7860
# SD_WEBUI_AUTH - Stable diffusion webui username:password pair (Example: username:password)
SD_WEBUI_AUTH=

################################################################################
### AUDIO TO TEXT PROVIDER
################################################################################

### HUGGINGFACE
HUGGINGFACE_AUDIO_TO_TEXT_MODEL=facebook/wav2vec2-base-960h

################################################################################
### GIT Provider for repository actions
################################################################################

### GITHUB
# GITHUB_API_KEY - Github API key / PAT (Example: github_pat_123)
# GITHUB_USERNAME - Github username
GITHUB_API_KEY=github_pat_123
GITHUB_USERNAME=your-github-username

################################################################################
### WEB BROWSING
################################################################################

<<<<<<< HEAD
### Chrome WebDriver config
# Download and install chrome webdriver from https://sites.google.com/chromium.org/driver/downloads
# If you want the GPT model use your default user data (e.g. Proxy extension), then you should set USE_DEFAULT_USER_DATA to True.
# Then you should avoid running multiple Chrome instances. It is recommended to quit the Chrome you use, and then let the script open a new one.
CUSTOM_WEBDRIVER_PATH=/path/to/chromedriver
USE_DEFAULT_USER_DATA=False
=======
### BROWSER
# USE_WEB_BROWSER - Sets the web-browser drivers to use with selenium (defaults to chrome).
# HEADLESS_BROWSER - Whether to run the browser in headless mode (defaults to True)
#   Note: set this to either 'chrome', 'firefox', or 'safari' depending on your current browser
# USE_WEB_BROWSER=chrome
# HEADLESS_BROWSER=True
>>>>>>> ecf2ba12

### GOOGLE
# GOOGLE_API_KEY - Google API key (Example: my-google-api-key)
# CUSTOM_SEARCH_ENGINE_ID - Custom search engine ID (Example: my-custom-search-engine-id)
GOOGLE_API_KEY=your-google-api-key
CUSTOM_SEARCH_ENGINE_ID=your-custom-search-engine-id

################################################################################
### TTS PROVIDER
################################################################################

### MAC OS
# USE_MAC_OS_TTS - Use Mac OS TTS or not (Default: False)
USE_MAC_OS_TTS=False

### STREAMELEMENTS
# USE_BRIAN_TTS - Use Brian TTS or not (Default: False)
USE_BRIAN_TTS=False

### ELEVENLABS
# ELEVENLABS_API_KEY - Eleven Labs API key (Example: my-elevenlabs-api-key)
# ELEVENLABS_VOICE_1_ID - Eleven Labs voice 1 ID (Example: my-voice-id-1)
# ELEVENLABS_VOICE_2_ID - Eleven Labs voice 2 ID (Example: my-voice-id-2)
ELEVENLABS_API_KEY=your-elevenlabs-api-key
ELEVENLABS_VOICE_1_ID=your-voice-id-1
ELEVENLABS_VOICE_2_ID=your-voice-id-2

################################################################################
### TWITTER API 
################################################################################

TW_CONSUMER_KEY=
TW_CONSUMER_SECRET=
TW_ACCESS_TOKEN=
TW_ACCESS_TOKEN_SECRET=<|MERGE_RESOLUTION|>--- conflicted
+++ resolved
@@ -144,21 +144,19 @@
 ### WEB BROWSING
 ################################################################################
 
-<<<<<<< HEAD
 ### Chrome WebDriver config
 # Download and install chrome webdriver from https://sites.google.com/chromium.org/driver/downloads
 # If you want the GPT model use your default user data (e.g. Proxy extension), then you should set USE_DEFAULT_USER_DATA to True.
 # Then you should avoid running multiple Chrome instances. It is recommended to quit the Chrome you use, and then let the script open a new one.
 CUSTOM_WEBDRIVER_PATH=/path/to/chromedriver
 USE_DEFAULT_USER_DATA=False
-=======
+
 ### BROWSER
 # USE_WEB_BROWSER - Sets the web-browser drivers to use with selenium (defaults to chrome).
 # HEADLESS_BROWSER - Whether to run the browser in headless mode (defaults to True)
 #   Note: set this to either 'chrome', 'firefox', or 'safari' depending on your current browser
 # USE_WEB_BROWSER=chrome
 # HEADLESS_BROWSER=True
->>>>>>> ecf2ba12
 
 ### GOOGLE
 # GOOGLE_API_KEY - Google API key (Example: my-google-api-key)
