--- conflicted
+++ resolved
@@ -90,10 +90,9 @@
 # FAST_TOKEN_LIMIT=4000
 # SMART_TOKEN_LIMIT=8000
 
-<<<<<<< HEAD
 ### RISK ASSESSMENT SETTINGS
 # RISK_THRESHOLD=0.5
-=======
+
 ### EMBEDDINGS
 ## EMBEDDING_MODEL       - Model to use for creating embeddings
 ## EMBEDDING_TOKENIZER   - Tokenizer to use for chunking large inputs
@@ -101,7 +100,6 @@
 # EMBEDDING_MODEL=text-embedding-ada-002
 # EMBEDDING_TOKENIZER=cl100k_base
 # EMBEDDING_TOKEN_LIMIT=8191
->>>>>>> 023a50d2
 
 ################################################################################
 ### MEMORY
