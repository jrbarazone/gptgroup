import enum
import logging
import os
from pathlib import Path
from typing import Any, Callable, Iterator, Mapping, Optional, ParamSpec, TypeVar, cast

import tenacity
import tiktoken
import yaml
from openai._exceptions import APIStatusError, RateLimitError
from openai.types import EmbeddingCreateParams
from openai.types.chat import (
    ChatCompletionMessage,
    ChatCompletionMessageParam,
    CompletionCreateParams,
)
from pydantic import SecretStr

from forge.json.parsing import json_loads
<<<<<<< HEAD
from forge.llm.providers.schema import (
=======
from forge.models.config import UserConfigurable
from forge.models.json_schema import JSONSchema

from ._openai_base import BaseOpenAIChatProvider, BaseOpenAIEmbeddingProvider
from .schema import (
>>>>>>> 4e76768b
    AssistantToolCall,
    AssistantToolCallDict,
    ChatMessage,
    ChatModelInfo,
    CompletionModelFunction,
    Embedding,
    EmbeddingModelInfo,
    ModelProviderBudget,
    ModelProviderConfiguration,
    ModelProviderCredentials,
    ModelProviderName,
    ModelProviderSettings,
    ModelTokenizer,
)
<<<<<<< HEAD
from forge.models.config import UserConfigurable
from forge.models.json_schema import JSONSchema

from ._openai_base import BaseOpenAIChatProvider, BaseOpenAIEmbeddingProvider
=======
>>>>>>> 4e76768b

_T = TypeVar("_T")
_P = ParamSpec("_P")

OpenAIEmbeddingParser = Callable[[Embedding], Embedding]


class OpenAIModelName(str, enum.Enum):
    EMBEDDING_v2 = "text-embedding-ada-002"
    EMBEDDING_v3_S = "text-embedding-3-small"
    EMBEDDING_v3_L = "text-embedding-3-large"

    GPT3_v1 = "gpt-3.5-turbo-0301"
    GPT3_v2 = "gpt-3.5-turbo-0613"
    GPT3_v2_16k = "gpt-3.5-turbo-16k-0613"
    GPT3_v3 = "gpt-3.5-turbo-1106"
    GPT3_v4 = "gpt-3.5-turbo-0125"
    GPT3_ROLLING = "gpt-3.5-turbo"
    GPT3_ROLLING_16k = "gpt-3.5-turbo-16k"
    GPT3 = GPT3_ROLLING
    GPT3_16k = GPT3_ROLLING_16k

    GPT4_v1 = "gpt-4-0314"
    GPT4_v1_32k = "gpt-4-32k-0314"
    GPT4_v2 = "gpt-4-0613"
    GPT4_v2_32k = "gpt-4-32k-0613"
    GPT4_v3 = "gpt-4-1106-preview"
    GPT4_v3_VISION = "gpt-4-1106-vision-preview"
    GPT4_v4 = "gpt-4-0125-preview"
    GPT4_v5 = "gpt-4-turbo-2024-04-09"
    GPT4_ROLLING = "gpt-4"
    GPT4_ROLLING_32k = "gpt-4-32k"
    GPT4_TURBO = "gpt-4-turbo"
    GPT4_TURBO_PREVIEW = "gpt-4-turbo-preview"
    GPT4_VISION = "gpt-4-vision-preview"
    GPT4_O_v1 = "gpt-4o-2024-05-13"
    GPT4_O_ROLLING = "gpt-4o"
    GPT4 = GPT4_ROLLING
    GPT4_32k = GPT4_ROLLING_32k
    GPT4_O = GPT4_O_ROLLING


OPEN_AI_EMBEDDING_MODELS = {
    info.name: info
    for info in [
        EmbeddingModelInfo(
            name=OpenAIModelName.EMBEDDING_v2,
            provider_name=ModelProviderName.OPENAI,
            prompt_token_cost=0.0001 / 1000,
            max_tokens=8191,
            embedding_dimensions=1536,
        ),
        EmbeddingModelInfo(
            name=OpenAIModelName.EMBEDDING_v3_S,
            provider_name=ModelProviderName.OPENAI,
            prompt_token_cost=0.00002 / 1000,
            max_tokens=8191,
            embedding_dimensions=1536,
        ),
        EmbeddingModelInfo(
            name=OpenAIModelName.EMBEDDING_v3_L,
            provider_name=ModelProviderName.OPENAI,
            prompt_token_cost=0.00013 / 1000,
            max_tokens=8191,
            embedding_dimensions=3072,
        ),
    ]
}


OPEN_AI_CHAT_MODELS = {
    info.name: info
    for info in [
        ChatModelInfo(
            name=OpenAIModelName.GPT3_v1,
            provider_name=ModelProviderName.OPENAI,
            prompt_token_cost=0.0015 / 1000,
            completion_token_cost=0.002 / 1000,
            max_tokens=4096,
            has_function_call_api=True,
        ),
        ChatModelInfo(
            name=OpenAIModelName.GPT3_v2_16k,
            provider_name=ModelProviderName.OPENAI,
            prompt_token_cost=0.003 / 1000,
            completion_token_cost=0.004 / 1000,
            max_tokens=16384,
            has_function_call_api=True,
        ),
        ChatModelInfo(
            name=OpenAIModelName.GPT3_v3,
            provider_name=ModelProviderName.OPENAI,
            prompt_token_cost=0.001 / 1000,
            completion_token_cost=0.002 / 1000,
            max_tokens=16384,
            has_function_call_api=True,
        ),
        ChatModelInfo(
            name=OpenAIModelName.GPT3_v4,
            provider_name=ModelProviderName.OPENAI,
            prompt_token_cost=0.0005 / 1000,
            completion_token_cost=0.0015 / 1000,
            max_tokens=16384,
            has_function_call_api=True,
        ),
        ChatModelInfo(
            name=OpenAIModelName.GPT4_v1,
            provider_name=ModelProviderName.OPENAI,
            prompt_token_cost=0.03 / 1000,
            completion_token_cost=0.06 / 1000,
            max_tokens=8191,
            has_function_call_api=True,
        ),
        ChatModelInfo(
            name=OpenAIModelName.GPT4_v1_32k,
            provider_name=ModelProviderName.OPENAI,
            prompt_token_cost=0.06 / 1000,
            completion_token_cost=0.12 / 1000,
            max_tokens=32768,
            has_function_call_api=True,
        ),
        ChatModelInfo(
            name=OpenAIModelName.GPT4_TURBO,
            provider_name=ModelProviderName.OPENAI,
            prompt_token_cost=0.01 / 1000,
            completion_token_cost=0.03 / 1000,
            max_tokens=128000,
            has_function_call_api=True,
        ),
        ChatModelInfo(
            name=OpenAIModelName.GPT4_O,
            provider_name=ModelProviderName.OPENAI,
            prompt_token_cost=5 / 1_000_000,
            completion_token_cost=15 / 1_000_000,
            max_tokens=128_000,
            has_function_call_api=True,
        ),
    ]
}
# Copy entries for models with equivalent specs
chat_model_mapping = {
    OpenAIModelName.GPT3_v1: [OpenAIModelName.GPT3_v2],
    OpenAIModelName.GPT3_v2_16k: [OpenAIModelName.GPT3_16k],
    OpenAIModelName.GPT3_v4: [OpenAIModelName.GPT3_ROLLING],
    OpenAIModelName.GPT4_v1: [OpenAIModelName.GPT4_v2, OpenAIModelName.GPT4_ROLLING],
    OpenAIModelName.GPT4_v1_32k: [
        OpenAIModelName.GPT4_v2_32k,
        OpenAIModelName.GPT4_32k,
    ],
    OpenAIModelName.GPT4_TURBO: [
        OpenAIModelName.GPT4_v3,
        OpenAIModelName.GPT4_v3_VISION,
        OpenAIModelName.GPT4_VISION,
        OpenAIModelName.GPT4_v4,
        OpenAIModelName.GPT4_TURBO_PREVIEW,
        OpenAIModelName.GPT4_v5,
    ],
    OpenAIModelName.GPT4_O: [OpenAIModelName.GPT4_O_v1],
}
for base, copies in chat_model_mapping.items():
    for copy in copies:
        copy_info = OPEN_AI_CHAT_MODELS[base].copy(update={"name": copy})
        OPEN_AI_CHAT_MODELS[copy] = copy_info
        if copy.endswith(("-0301", "-0314")):
            copy_info.has_function_call_api = False


OPEN_AI_MODELS: Mapping[
    OpenAIModelName,
    ChatModelInfo[OpenAIModelName] | EmbeddingModelInfo[OpenAIModelName],
] = {
    **OPEN_AI_CHAT_MODELS,
    **OPEN_AI_EMBEDDING_MODELS,
}


class OpenAICredentials(ModelProviderCredentials):
    """Credentials for OpenAI."""

    api_key: SecretStr = UserConfigurable(from_env="OPENAI_API_KEY")  # type: ignore
    api_base: Optional[SecretStr] = UserConfigurable(
        default=None, from_env="OPENAI_API_BASE_URL"
    )
    organization: Optional[SecretStr] = UserConfigurable(from_env="OPENAI_ORGANIZATION")

    api_type: Optional[SecretStr] = UserConfigurable(
        default=None,
        from_env=lambda: cast(
            SecretStr | None,
            "azure"
            if os.getenv("USE_AZURE") == "True"
            else os.getenv("OPENAI_API_TYPE"),
        ),
    )
    api_version: Optional[SecretStr] = UserConfigurable(
        default=None, from_env="OPENAI_API_VERSION"
    )
    azure_endpoint: Optional[SecretStr] = None
    azure_model_to_deploy_id_map: Optional[dict[str, str]] = None

    def get_api_access_kwargs(self) -> dict[str, str]:
        kwargs = {
            k: v.get_secret_value()
            for k, v in {
                "api_key": self.api_key,
                "base_url": self.api_base,
                "organization": self.organization,
                "api_version": self.api_version,
            }.items()
            if v is not None
        }
        if self.api_type == SecretStr("azure"):
            assert self.azure_endpoint, "Azure endpoint not configured"
            kwargs["azure_endpoint"] = self.azure_endpoint.get_secret_value()
        return kwargs

    def get_model_access_kwargs(self, model: str) -> dict[str, str]:
        kwargs = {"model": model}
        if self.api_type == SecretStr("azure") and model:
            azure_kwargs = self._get_azure_access_kwargs(model)
            kwargs.update(azure_kwargs)
        return kwargs

    def load_azure_config(self, config_file: Path) -> None:
        with open(config_file) as file:
            config_params = yaml.load(file, Loader=yaml.SafeLoader) or {}

        try:
            assert config_params.get(
                "azure_model_map", {}
            ), "Azure model->deployment_id map is empty"
        except AssertionError as e:
            raise ValueError(*e.args)

        self.api_type = config_params.get("azure_api_type", "azure")
        self.api_version = config_params.get("azure_api_version", None)
        self.azure_endpoint = config_params.get("azure_endpoint")
        self.azure_model_to_deploy_id_map = config_params.get("azure_model_map")

    def _get_azure_access_kwargs(self, model: str) -> dict[str, str]:
        """Get the kwargs for the Azure API."""

        if not self.azure_model_to_deploy_id_map:
            raise ValueError("Azure model deployment map not configured")

        if model not in self.azure_model_to_deploy_id_map:
            raise ValueError(f"No Azure deployment ID configured for model '{model}'")
        deployment_id = self.azure_model_to_deploy_id_map[model]

        return {"model": deployment_id}


class OpenAISettings(ModelProviderSettings):
    credentials: Optional[OpenAICredentials]  # type: ignore
    budget: ModelProviderBudget  # type: ignore


class OpenAIProvider(
    BaseOpenAIChatProvider[OpenAIModelName, OpenAISettings],
    BaseOpenAIEmbeddingProvider[OpenAIModelName, OpenAISettings],
):
    MODELS = OPEN_AI_MODELS
    CHAT_MODELS = OPEN_AI_CHAT_MODELS
    EMBEDDING_MODELS = OPEN_AI_EMBEDDING_MODELS

    default_settings = OpenAISettings(
        name="openai_provider",
        description="Provides access to OpenAI's API.",
        configuration=ModelProviderConfiguration(),
        credentials=None,
        budget=ModelProviderBudget(),
    )

    _settings: OpenAISettings
    _configuration: ModelProviderConfiguration
    _credentials: OpenAICredentials
    _budget: ModelProviderBudget

    def __init__(
        self,
        settings: Optional[OpenAISettings] = None,
        logger: Optional[logging.Logger] = None,
    ):
        super(OpenAIProvider, self).__init__(settings=settings, logger=logger)

        if self._credentials.api_type == SecretStr("azure"):
            from openai import AsyncAzureOpenAI

            # API key and org (if configured) are passed, the rest of the required
            # credentials is loaded from the environment by the AzureOpenAI client.
            self._client = AsyncAzureOpenAI(
                **self._credentials.get_api_access_kwargs()  # type: ignore
            )
        else:
            from openai import AsyncOpenAI

            self._client = AsyncOpenAI(
                **self._credentials.get_api_access_kwargs()  # type: ignore
            )

    def get_tokenizer(self, model_name: OpenAIModelName) -> ModelTokenizer[int]:
        return tiktoken.encoding_for_model(model_name)

    def count_message_tokens(
        self,
        messages: ChatMessage | list[ChatMessage],
        model_name: OpenAIModelName,
    ) -> int:
        if isinstance(messages, ChatMessage):
            messages = [messages]

        if model_name.startswith("gpt-3.5-turbo"):
            tokens_per_message = (
                4  # every message follows <|start|>{role/name}\n{content}<|end|>\n
            )
            tokens_per_name = -1  # if there's a name, the role is omitted
        # TODO: check if this is still valid for gpt-4o
        elif model_name.startswith("gpt-4"):
            tokens_per_message = 3
            tokens_per_name = 1
        else:
            raise NotImplementedError(
                f"count_message_tokens() is not implemented for model {model_name}.\n"
                "See https://github.com/openai/openai-python/blob/120d225b91a8453e15240a49fb1c6794d8119326/chatml.md "  # noqa
                "for information on how messages are converted to tokens."
            )
        tokenizer = self.get_tokenizer(model_name)

        num_tokens = 0
        for message in messages:
            num_tokens += tokens_per_message
            for key, value in message.dict().items():
                num_tokens += len(tokenizer.encode(value))
                if key == "name":
                    num_tokens += tokens_per_name
        num_tokens += 3  # every reply is primed with <|start|>assistant<|message|>
        return num_tokens

    def _get_chat_completion_args(
        self,
        prompt_messages: list[ChatMessage],
        model: OpenAIModelName,
        functions: Optional[list[CompletionModelFunction]] = None,
        max_output_tokens: Optional[int] = None,
        **kwargs,
    ) -> tuple[
        list[ChatCompletionMessageParam], CompletionCreateParams, dict[str, Any]
    ]:
        """Prepare keyword arguments for an OpenAI chat completion call

        Args:
            prompt_messages: List of ChatMessages
            model: The model to use
            functions (optional): List of functions available to the LLM
            max_output_tokens (optional): Maximum number of tokens to generate

        Returns:
            list[ChatCompletionMessageParam]: Prompt messages for the OpenAI call
            CompletionCreateParams: Mapping of other kwargs for the OpenAI call
            Mapping[str, Any]: Any keyword arguments to pass on to the completion parser
        """
        tools_compat_mode = False
        if functions:
            if not OPEN_AI_CHAT_MODELS[model].has_function_call_api:
                # Provide compatibility with older models
                _functions_compat_fix_kwargs(functions, prompt_messages)
                tools_compat_mode = True
                functions = None

        openai_messages, kwargs, parse_kwargs = super()._get_chat_completion_args(
            prompt_messages=prompt_messages,
            model=model,
            functions=functions,
            max_output_tokens=max_output_tokens,
            **kwargs,
        )
        kwargs.update(self._credentials.get_model_access_kwargs(model))  # type: ignore

        if tools_compat_mode:
            parse_kwargs["compat_mode"] = True

        return openai_messages, kwargs, parse_kwargs

    def _parse_assistant_tool_calls(
        self,
        assistant_message: ChatCompletionMessage,
        compat_mode: bool = False,
        **kwargs,
    ) -> tuple[list[AssistantToolCall], list[Exception]]:
        tool_calls: list[AssistantToolCall] = []
        parse_errors: list[Exception] = []

        if not compat_mode:
            return super()._parse_assistant_tool_calls(
                assistant_message=assistant_message, compat_mode=compat_mode, **kwargs
            )
        elif assistant_message.content:
            try:
                tool_calls = list(
                    _tool_calls_compat_extract_calls(assistant_message.content)
                )
            except Exception as e:
                parse_errors.append(e)

        return tool_calls, parse_errors

    def _get_embedding_kwargs(
        self, input: str | list[str], model: OpenAIModelName, **kwargs
    ) -> EmbeddingCreateParams:
        kwargs = super()._get_embedding_kwargs(input=input, model=model, **kwargs)
        kwargs.update(self._credentials.get_model_access_kwargs(model))  # type: ignore
        return kwargs

    _get_embedding_kwargs.__doc__ = (
        BaseOpenAIEmbeddingProvider._get_embedding_kwargs.__doc__
    )

    def _retry_api_request(self, func: Callable[_P, _T]) -> Callable[_P, _T]:
        _log_retry_debug_message = tenacity.after_log(self._logger, logging.DEBUG)

        def _log_on_fail(retry_state: tenacity.RetryCallState) -> None:
            _log_retry_debug_message(retry_state)

            if (
                retry_state.attempt_number == 0
                and retry_state.outcome
                and isinstance(retry_state.outcome.exception(), RateLimitError)
            ):
                self._logger.warning(
                    "Please double check that you have setup a PAID OpenAI API Account."
                    " You can read more here: "
                    "https://docs.agpt.co/setup/#getting-an-openai-api-key"
                )

        return tenacity.retry(
            retry=(
                tenacity.retry_if_exception_type(RateLimitError)
                | tenacity.retry_if_exception(
                    lambda e: isinstance(e, APIStatusError) and e.status_code == 502
                )
            ),
            wait=tenacity.wait_exponential(),
            stop=tenacity.stop_after_attempt(self._configuration.retries_per_request),
            after=_log_on_fail,
        )(func)

    def __repr__(self):
        return "OpenAIProvider()"


def format_function_specs_as_typescript_ns(
    functions: list[CompletionModelFunction],
) -> str:
    """Returns a function signature block in the format used by OpenAI internally:
    https://community.openai.com/t/how-to-calculate-the-tokens-when-using-function-call/266573/18

    For use with `count_tokens` to determine token usage of provided functions.

    Example:
    ```ts
    namespace functions {

    // Get the current weather in a given location
    type get_current_weather = (_: {
    // The city and state, e.g. San Francisco, CA
    location: string,
    unit?: "celsius" | "fahrenheit",
    }) => any;

    } // namespace functions
    ```
    """

    return (
        "namespace functions {\n\n"
        + "\n\n".join(format_openai_function_for_prompt(f) for f in functions)
        + "\n\n} // namespace functions"
    )


def format_openai_function_for_prompt(func: CompletionModelFunction) -> str:
    """Returns the function formatted similarly to the way OpenAI does it internally:
    https://community.openai.com/t/how-to-calculate-the-tokens-when-using-function-call/266573/18

    Example:
    ```ts
    // Get the current weather in a given location
    type get_current_weather = (_: {
    // The city and state, e.g. San Francisco, CA
    location: string,
    unit?: "celsius" | "fahrenheit",
    }) => any;
    ```
    """

    def param_signature(name: str, spec: JSONSchema) -> str:
        return (
            f"// {spec.description}\n" if spec.description else ""
        ) + f"{name}{'' if spec.required else '?'}: {spec.typescript_type},"

    return "\n".join(
        [
            f"// {func.description}",
            f"type {func.name} = (_ :{{",
            *[param_signature(name, p) for name, p in func.parameters.items()],
            "}) => any;",
        ]
    )


def count_openai_functions_tokens(
    functions: list[CompletionModelFunction], count_tokens: Callable[[str], int]
) -> int:
    """Returns the number of tokens taken up by a set of function definitions

    Reference: https://community.openai.com/t/how-to-calculate-the-tokens-when-using-function-call/266573/18  # noqa: E501
    """
    return count_tokens(
        "# Tools\n\n"
        "## functions\n\n"
        f"{format_function_specs_as_typescript_ns(functions)}"
    )


def _functions_compat_fix_kwargs(
    functions: list[CompletionModelFunction],
    prompt_messages: list[ChatMessage],
):
    function_definitions = format_function_specs_as_typescript_ns(functions)
    function_call_schema = JSONSchema(
        type=JSONSchema.Type.OBJECT,
        properties={
            "name": JSONSchema(
                description="The name of the function to call",
                enum=[f.name for f in functions],
                required=True,
            ),
            "arguments": JSONSchema(
                description="The arguments for the function call",
                type=JSONSchema.Type.OBJECT,
                required=True,
            ),
        },
    )
    tool_calls_schema = JSONSchema(
        type=JSONSchema.Type.ARRAY,
        items=JSONSchema(
            type=JSONSchema.Type.OBJECT,
            properties={
                "type": JSONSchema(
                    type=JSONSchema.Type.STRING,
                    enum=["function"],
                ),
                "function": function_call_schema,
            },
        ),
    )
    prompt_messages.append(
        ChatMessage.system(
            "# tool usage instructions\n\n"
            "Specify a '```tool_calls' block in your response,"
            " with a valid JSON object that adheres to the following schema:\n\n"
            f"{tool_calls_schema.to_dict()}\n\n"
            "Specify any tools that you need to use through this JSON object.\n\n"
            "Put the tool_calls block at the end of your response"
            " and include its fences if it is not the only content.\n\n"
            "## functions\n\n"
            "For the function call itself, use one of the following"
            f" functions:\n\n{function_definitions}"
        ),
    )


def _tool_calls_compat_extract_calls(response: str) -> Iterator[AssistantToolCall]:
    import re
    import uuid

    logging.debug(f"Trying to extract tool calls from response:\n{response}")

    if response[0] == "[":
        tool_calls: list[AssistantToolCallDict] = json_loads(response)
    else:
        block = re.search(r"```(?:tool_calls)?\n(.*)\n```\s*$", response, re.DOTALL)
        if not block:
            raise ValueError("Could not find tool_calls block in response")
        tool_calls: list[AssistantToolCallDict] = json_loads(block.group(1))

    for t in tool_calls:
        t["id"] = str(uuid.uuid4())
        yield AssistantToolCall.parse_obj(t)<|MERGE_RESOLUTION|>--- conflicted
+++ resolved
@@ -17,15 +17,11 @@
 from pydantic import SecretStr
 
 from forge.json.parsing import json_loads
-<<<<<<< HEAD
-from forge.llm.providers.schema import (
-=======
 from forge.models.config import UserConfigurable
 from forge.models.json_schema import JSONSchema
 
 from ._openai_base import BaseOpenAIChatProvider, BaseOpenAIEmbeddingProvider
 from .schema import (
->>>>>>> 4e76768b
     AssistantToolCall,
     AssistantToolCallDict,
     ChatMessage,
@@ -40,13 +36,6 @@
     ModelProviderSettings,
     ModelTokenizer,
 )
-<<<<<<< HEAD
-from forge.models.config import UserConfigurable
-from forge.models.json_schema import JSONSchema
-
-from ._openai_base import BaseOpenAIChatProvider, BaseOpenAIEmbeddingProvider
-=======
->>>>>>> 4e76768b
 
 _T = TypeVar("_T")
 _P = ParamSpec("_P")
