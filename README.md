--- conflicted
+++ resolved
@@ -356,15 +356,12 @@
 flake8 scripts/ tests/
 
 # Or, if you want to run flake8 with the same configuration as the CI:
-<<<<<<< HEAD
-flake8 scripts/ tests/ --select E303,W293,W291,W292,E305
+
+flake8 scripts/ tests/ --select E303,W293,W291,W292,E305,E231,E302
 ```
 
 [Ruff](https://beta.ruff.rs/docs/) can be used to run the linter. The rules can be defined in the `.ruff.toml` file. To run the linter, run the following command:
 
 ```bash
 ruff check . --fix
-=======
-flake8 scripts/ tests/ --select E303,W293,W291,W292,E305,E231,E302
->>>>>>> 905e1b40
 ```