--- conflicted
+++ resolved
@@ -115,13 +115,8 @@
 pip install -r requirements.txt
 ```
 
-<<<<<<< HEAD
-5. Rename `.env.template` to `.env` and fill in your `OPENAI_API_KEY`. If you plan to use _Speech Mode_, fill in your `ELEVEN_LABS_API_KEY` as well.
-  - Obtain your OpenAI API key from: https://platform.openai.com/account/api-keys.
-=======
 5. Rename `.env.template` to `.env` and fill in your `OPENAI_API_KEY`. If you plan to use Speech Mode, fill in your `ELEVEN_LABS_API_KEY` as well.
   - See [OpenAI API Keys Configuration](#openai-api-keys-configuration) to obtain your OpenAI API key.
->>>>>>> 1ce64196
   - Obtain your ElevenLabs API key from: https://elevenlabs.io. You can view your xi-api-key using the "Profile" tab on the website.
   - If you want to use GPT on an Azure instance, set `USE_AZURE` to `True` and then follow these steps:
     - Rename `azure.yaml.template` to `azure.yaml` and provide the relevant `azure_api_base`, `azure_api_version` and all the deployment IDs for the relevant models in the `azure_model_map` section:
@@ -246,25 +241,11 @@
 export CUSTOM_SEARCH_ENGINE_ID="YOUR_CUSTOM_SEARCH_ENGINE_ID"
 ```
 
-<<<<<<< HEAD
 ## Redis Setup
 > _**CAUTION**_ \
 This is not intended to be publicly accessible and lacks security measures. Therefore, avoid exposing Redis to the internet without a password or at all
 1. Install docker desktop
 ```bash
-=======
-## Memory Backend Setup
-
-Setup any one backend to persist memory.
-
-### Redis Setup
-
-Install docker desktop.
-
-Run:
-
-```
->>>>>>> 1ce64196
 docker run -d --name redis-stack-server -p 6379:6379 redis/redis-stack-server:latest
 ```
 > See https://hub.docker.com/r/redis/redis-stack-server for setting a password and additional configuration.
@@ -390,11 +371,7 @@
 In the example above, the script initializes the memory, ingests all files within the `/seed_data` directory into memory with an overlap between chunks of 200 and a maximum length of each chunk of 4000.
 Note that you can also use the `--file` argument to ingest a single file into memory and that the script will only ingest files within the `/auto_gpt_workspace` directory.
 
-<<<<<<< HEAD
 You can adjust the `max_length` and overlap parameters to fine-tune the way the docuents are presented to the AI when it "recall" that memory:
-=======
-You can adjust the max_length and overlap parameters to fine-tune the way the documents are presented to the AI when it "recall" that memory:
->>>>>>> 1ce64196
 
 - Adjusting the overlap value allows the AI to access more contextual information from each chunk when recalling information, but will result in more chunks being created and therefore increase memory backend usage and OpenAI API requests.
 - Reducing the `max_length` value will create more chunks, which can save prompt tokens by allowing for more message history in the context, but will also increase the number of chunks.
