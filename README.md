--- conflicted
+++ resolved
@@ -59,11 +59,8 @@
     - [Redis Setup](#redis-setup)
     - [🌲 Pinecone API Key Setup](#-pinecone-api-key-setup)
     - [Milvus Setup](#milvus-setup)
-<<<<<<< HEAD
+    - [Weaviate Setup](#weaviate-setup)
     - [LlamaIndex Setup](#llamaindex-setup)
-=======
-    - [Weaviate Setup](#weaviate-setup)
->>>>>>> 1cc3a00e
     - [Setting up environment variables](#setting-up-environment-variables-1)
   - [Setting Your Cache Type](#setting-your-cache-type)
   - [View Memory Usage](#view-memory-usage)
@@ -283,6 +280,7 @@
 * `redis` will use the redis cache that you configured
 * `milvus` will use the milvus cache that you configured
 * `weaviate` will use the weaviate cache that you configured
+* `llama_index` will use the LlamaIndex cache that you configured
 
 ### Redis Setup
 > _**CAUTION**_ \
@@ -323,7 +321,29 @@
 2. Choose the `Starter` plan to avoid being charged.
 3. Find your API key and region under the default project in the left sidebar.
 
-<<<<<<< HEAD
+In the `.env` file set:
+- `PINECONE_API_KEY`
+- `PINECONE_ENV` (example: _"us-east4-gcp"_)
+- `MEMORY_BACKEND=pinecone`
+
+Alternatively, you can set them from the command line (advanced):
+
+For Windows Users:
+
+```bash
+setx PINECONE_API_KEY "<YOUR_PINECONE_API_KEY>"
+setx PINECONE_ENV "<YOUR_PINECONE_REGION>" # e.g: "us-east4-gcp"
+setx MEMORY_BACKEND "pinecone"
+```
+
+For macOS and Linux users:
+
+```bash
+export PINECONE_API_KEY="<YOUR_PINECONE_API_KEY>"
+export PINECONE_ENV="<YOUR_PINECONE_REGION>" # e.g: "us-east4-gcp"
+export MEMORY_BACKEND="pinecone"
+```
+
 ### Milvus Setup
 
 [Milvus](https://milvus.io/) is a open-source, high scalable vector database to storage huge amount of vector-based memory and provide fast relevant search.
@@ -336,6 +356,12 @@
 - optional
   - set `MILVUS_COLLECTION` in `.env` to change milvus collection name as you want, `autogpt` is the default name.
 
+
+### Weaviate Setup
+[Weaviate](https://weaviate.io/) is an open-source vector database. It allows to store data objects and vector embeddings from ML-models and scales seamlessly to billion of data objects. [An instance of Weaviate can be created locally (using Docker), on Kubernetes or using Weaviate Cloud Services](https://weaviate.io/developers/weaviate/quickstart). 
+Although still experimental, [Embedded Weaviate](https://weaviate.io/developers/weaviate/installation/embedded) is supported which allows the Auto-GPT process itself to start a Weaviate instance. To enable it, set `USE_WEAVIATE_EMBEDDED` to `True` and make sure you `pip install "weaviate-client>=3.15.4"`. 
+
+
 ### LlamaIndex Setup
 
 [LlamaIndex](https://gpt-index.readthedocs.io/en/latest/) is an open-source
@@ -356,50 +382,6 @@
 - If your index is already saved in disk, specify `LLAMAINDEX_JSON_PATH`.
 - If you want to specify query arguments, serialize them to a dictionary in JSON and load via `LLAMA_QUERY_KWARGS_PATH`
 
-
-### Setting up environment variables
-
-=======
->>>>>>> 1cc3a00e
-In the `.env` file set:
-- `PINECONE_API_KEY`
-- `PINECONE_ENV` (example: _"us-east4-gcp"_)
-- `MEMORY_BACKEND=pinecone`
-
-Alternatively, you can set them from the command line (advanced):
-
-For Windows Users:
-
-```bash
-setx PINECONE_API_KEY "<YOUR_PINECONE_API_KEY>"
-setx PINECONE_ENV "<YOUR_PINECONE_REGION>" # e.g: "us-east4-gcp"
-setx MEMORY_BACKEND "pinecone"
-```
-
-For macOS and Linux users:
-
-```bash
-export PINECONE_API_KEY="<YOUR_PINECONE_API_KEY>"
-export PINECONE_ENV="<YOUR_PINECONE_REGION>" # e.g: "us-east4-gcp"
-export MEMORY_BACKEND="pinecone"
-```
-
-### Milvus Setup
-
-[Milvus](https://milvus.io/) is a open-source, high scalable vector database to storage huge amount of vector-based memory and provide fast relevant search.
-
-- setup milvus database, keep your pymilvus version and milvus version same to avoid compatible issues.
-  - setup by open source [Install Milvus](https://milvus.io/docs/install_standalone-operator.md)
-  - or setup by [Zilliz Cloud](https://zilliz.com/cloud)
-- set `MILVUS_ADDR` in `.env` to your milvus address `host:ip`.
-- set `MEMORY_BACKEND` in `.env` to `milvus` to enable milvus as backend.
-- optional
-  - set `MILVUS_COLLECTION` in `.env` to change milvus collection name as you want, `autogpt` is the default name.
-
-
-### Weaviate Setup
-[Weaviate](https://weaviate.io/) is an open-source vector database. It allows to store data objects and vector embeddings from ML-models and scales seamlessly to billion of data objects. [An instance of Weaviate can be created locally (using Docker), on Kubernetes or using Weaviate Cloud Services](https://weaviate.io/developers/weaviate/quickstart). 
-Although still experimental, [Embedded Weaviate](https://weaviate.io/developers/weaviate/installation/embedded) is supported which allows the Auto-GPT process itself to start a Weaviate instance. To enable it, set `USE_WEAVIATE_EMBEDDED` to `True` and make sure you `pip install "weaviate-client>=3.15.4"`. 
 
 #### Setting up environment variables
 
