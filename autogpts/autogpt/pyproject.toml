[tool.poetry]
name = "agpt"
version = "0.5.0"
authors = [
  "Significant Gravitas <support@agpt.co>",
]
readme = "README.md"
description = "An open-source attempt to make GPT-4 autonomous"
homepage = "https://github.com/Significant-Gravitas/AutoGPT/tree/master/autogpts/autogpt"
classifiers = [
    "Programming Language :: Python :: 3",
    "License :: OSI Approved :: MIT License",
    "Operating System :: OS Independent",
]
packages = [{ include = "autogpt" }]


[tool.poetry.scripts]
autogpt = "autogpt.app.cli:cli"
serve = "autogpt.app.cli:serve"


[tool.poetry.dependencies]
python = "^3.10"
<<<<<<< HEAD
autogpt-forge = { path = "../forge" }
# autogpt-forge = {git = "https://github.com/Significant-Gravitas/AutoGPT.git", subdirectory = "autogpts/forge"}
=======
anthropic = "^0.25.1"
# autogpt-forge = { path = "../forge" }
autogpt-forge = {git = "https://github.com/Significant-Gravitas/AutoGPT.git", subdirectory = "autogpts/forge"}
>>>>>>> 9bac6f4c
beautifulsoup4 = "^4.12.2"
boto3 = "^1.33.6"
charset-normalizer = "^3.1.0"
click = "*"
colorama = "^0.4.6"
demjson3 = "^3.0.0"
distro = "^1.8.0"
docker = "*"
duckduckgo-search = "^5.0.0"
en-core-web-sm = {url = "https://github.com/explosion/spacy-models/releases/download/en_core_web_sm-3.5.0/en_core_web_sm-3.5.0-py3-none-any.whl"}
fastapi = "^0.109.1"
ftfy = "^6.1.1"
gitpython = "^3.1.32"
google-api-python-client = "*"
gTTS = "^2.3.1"
hypercorn = "^0.14.4"
inflection = "*"
jsonschema = "*"
numpy = "*"
openai = "^1.7.2"
orjson = "^3.8.10"
Pillow = "*"
pinecone-client = "^2.2.1"
playsound = "~1.2.2"
pydantic = "*"
pylatexenc = "*"
pypdf = "^3.1.0"
python-docx = "*"
python-dotenv = "^1.0.0"
pyyaml = "^6.0"
readability-lxml = "^0.8.1"
redis = "*"
requests = "*"
selenium = "^4.11.2"
sentry-sdk = "^1.40.4"
spacy = "^3.0.0"
tenacity = "^8.2.2"
tiktoken = "^0.5.0"
webdriver-manager = "*"

# OpenAI and Generic plugins import
openapi-python-client = "^0.14.0"

# Benchmarking
agbenchmark = { path = "../../benchmark", optional = true }
# agbenchmark = {git = "https://github.com/Significant-Gravitas/AutoGPT.git", subdirectory = "benchmark", optional = true}
google-cloud-logging = "^3.8.0"
google-cloud-storage = "^2.13.0"
psycopg2-binary = "^2.9.9"

[tool.poetry.extras]
benchmark = ["agbenchmark"]

[tool.poetry.group.dev.dependencies]
black = "*"
boto3-stubs = {extras = ["s3"], version = "^1.33.6"}
flake8 = "*"
gitpython = "^3.1.32"
isort = "*"
mypy = "*"
pre-commit = "*"
types-beautifulsoup4 = "*"
types-colorama = "*"
types-Markdown = "*"
types-Pillow = "*"

# Testing
asynctest = "*"
coverage = "*"
pytest = "*"
pytest-asyncio = "*"
pytest-benchmark = "*"
pytest-cov = "*"
pytest-integration = "*"
pytest-mock = "*"
pytest-recording = "*"
pytest-xdist = "*"
vcrpy = {git = "https://github.com/Significant-Gravitas/vcrpy.git", rev = "master"}


[build-system]
requires = ["poetry-core"]
build-backend = "poetry.core.masonry.api"


[tool.black]
line-length = 88
target-version = ['py310']
include = '\.pyi?$'
packages = ["autogpt"]
extend-exclude = '.+/(dist|.venv|venv|build|data)/.+'


[tool.isort]
profile = "black"
multi_line_output = 3
include_trailing_comma = true
force_grid_wrap = 0
use_parentheses = true
ensure_newline_before_comments = true
line_length = 88
sections = [
    "FUTURE",
    "STDLIB",
    "THIRDPARTY",
    "FIRSTPARTY",
    "LOCALFOLDER"
]
extend_skip = [
    "agbenchmark_config/temp_folder/",
    "data/",
]


[tool.mypy]
follow_imports = 'skip'
check_untyped_defs = true
disallow_untyped_calls = true
files = [
    'autogpt/**/*.py',
    'tests/**/*.py'
]

[[tool.mypy.overrides]]
module = [
    'requests.*',
    'yaml.*'
]
ignore_missing_imports = true


[tool.pytest.ini_options]
markers = [
    "requires_openai_api_key",
    "requires_huggingface_api_key"
]<|MERGE_RESOLUTION|>--- conflicted
+++ resolved
@@ -22,14 +22,9 @@
 
 [tool.poetry.dependencies]
 python = "^3.10"
-<<<<<<< HEAD
+anthropic = "^0.25.1"
 autogpt-forge = { path = "../forge" }
 # autogpt-forge = {git = "https://github.com/Significant-Gravitas/AutoGPT.git", subdirectory = "autogpts/forge"}
-=======
-anthropic = "^0.25.1"
-# autogpt-forge = { path = "../forge" }
-autogpt-forge = {git = "https://github.com/Significant-Gravitas/AutoGPT.git", subdirectory = "autogpts/forge"}
->>>>>>> 9bac6f4c
 beautifulsoup4 = "^4.12.2"
 boto3 = "^1.33.6"
 charset-normalizer = "^3.1.0"
