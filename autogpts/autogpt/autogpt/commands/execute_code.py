--- conflicted
+++ resolved
@@ -40,7 +40,23 @@
     Returns:
         bool: True if we are running in a Docker container, False otherwise
     """
-    return os.path.exists("/.dockerenv")
+
+    # Check if the /.dockerenv file exists
+    if os.path.isfile("/.dockerenv"):
+        return True
+
+    # Check if the /proc/self/cgroup file contains "docker" in its contents
+    with open("/proc/self/cgroup", "r") as f:
+        for line in f:
+            if "docker" in line:
+                return True
+
+    # Check if the 'DOCKER_CONTAINER' environment variable is set
+    if "DOCKER_CONTAINER" in os.environ:
+        return True
+
+    # None of the Docker-specific checks passed
+    return False
 
 
 def is_docker_available() -> bool:
@@ -384,33 +400,4 @@
     # Change back to whatever the prior working dir was
     os.chdir(current_dir)
 
-<<<<<<< HEAD
-    return f"Subprocess started with PID:'{str(process.pid)}'"
-
-
-def we_are_running_in_a_docker_container() -> bool:
-    """Check if we are running in a Docker container
-
-    Returns:
-        bool: True if we are running in a Docker container, False otherwise
-    """
-
-    # Check if the /.dockerenv file exists
-    if os.path.isfile("/.dockerenv"):
-        return True
-
-    # Check if the /proc/self/cgroup file contains "docker" in its contents
-    with open("/proc/self/cgroup", "r") as f:
-        for line in f:
-            if "docker" in line:
-                return True
-
-    # Check if the 'DOCKER_CONTAINER' environment variable is set
-    if "DOCKER_CONTAINER" in os.environ:
-        return True
-
-    # None of the Docker-specific checks passed
-    return False
-=======
-    return f"Subprocess started with PID:'{str(process.pid)}'"
->>>>>>> 5f9cc585
+    return f"Subprocess started with PID:'{str(process.pid)}'"