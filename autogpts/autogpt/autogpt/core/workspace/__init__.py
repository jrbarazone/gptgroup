--- conflicted
+++ resolved
@@ -1,14 +1,10 @@
 """The workspace is the central hub for the Agent's on disk resources."""
-<<<<<<< HEAD
 from autogpts.autogpt.autogpt.core.workspace.base import AbstractWorkspace
 from autogpts.autogpt.autogpt.core.workspace.simple import SimpleWorkspace
-=======
-from autogpt.core.workspace.base import Workspace
-from autogpt.core.workspace.simple import SimpleWorkspace, WorkspaceSettings
+
 
 __all__ = [
     "SimpleWorkspace",
     "Workspace",
     "WorkspaceSettings",
-]
->>>>>>> b1419e85
+]