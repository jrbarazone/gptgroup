--- conflicted
+++ resolved
@@ -16,7 +16,6 @@
         """Get a plugin from a plugin location."""
         if isinstance(plugin_location, dict):
             plugin_location = PluginLocation.parse_obj(plugin_location)
-<<<<<<< HEAD
         if hasattr(plugin_location, "storage_format"):
             if plugin_location.storage_format == PluginStorageFormat.WORKSPACE:
                 return SimplePluginService.load_get_agent_from_settings(
@@ -32,21 +31,6 @@
                 raise NotImplementedError(
                     f"Plugin storage format {plugin_location.storage_format} is not implemented."
                 )
-=======
-        if plugin_location.storage_format == PluginStorageFormat.WORKSPACE:
-            return SimplePluginService.load_from_workspace(
-                plugin_location.storage_route
-            )
-        elif plugin_location.storage_format == PluginStorageFormat.INSTALLED_PACKAGE:
-            return SimplePluginService.load_from_installed_package(
-                plugin_location.storage_route
-            )
-        else:
-            raise NotImplementedError(
-                "Plugin storage format %s is not implemented."
-                % plugin_location.storage_format
-            )
->>>>>>> b1419e85
 
     ####################################
     # Low-level storage format loaders #
