"""
The application entry point. Can be invoked by a CLI or any other front end application.
"""

import enum
import logging
import math
import os
import re
import signal
import sys
from pathlib import Path
from types import FrameType
from typing import TYPE_CHECKING, Optional

from colorama import Fore, Style
from forge.sdk.db import AgentDB

<<<<<<< HEAD
from autogpt.commands.execute_code import (
    is_docker_available,
    we_are_running_in_a_docker_container,
)
=======
from autogpt.file_storage import FileStorageBackendName, get_storage
>>>>>>> 37904a0f

if TYPE_CHECKING:
    from autogpt.agents.agent import Agent

from autogpt.agent_factory.configurators import configure_agent_with_state, create_agent
from autogpt.agent_factory.profile_generator import generate_agent_profile_for_task
from autogpt.agent_manager import AgentManager
from autogpt.agents import AgentThoughts, CommandArgs, CommandName
from autogpt.agents.utils.exceptions import AgentTerminated, InvalidAgentResponseError
from autogpt.config import (
    AIDirectives,
    AIProfile,
    Config,
    ConfigBuilder,
    assert_config_has_openai_api_key,
)
from autogpt.core.resource.model_providers.openai import OpenAIProvider
from autogpt.core.runner.client_lib.utils import coroutine
from autogpt.logs.config import configure_chat_plugins, configure_logging
from autogpt.logs.helpers import print_attribute, speak
from autogpt.plugins import scan_plugins
from scripts.install_plugin_deps import install_plugin_dependencies

from .configurator import apply_overrides_to_config
from .setup import apply_overrides_to_ai_settings, interactively_revise_ai_settings
from .spinner import Spinner
from .utils import (
    clean_input,
    get_legal_warning,
    markdown_to_ansi_style,
    print_git_branch_info,
    print_motd,
    print_python_version_info,
)


@coroutine
async def run_auto_gpt(
    continuous: bool = False,
    continuous_limit: Optional[int] = None,
    ai_settings: Optional[Path] = None,
    prompt_settings: Optional[Path] = None,
    skip_reprompt: bool = False,
    speak: bool = False,
    debug: bool = False,
    log_level: Optional[str] = None,
    log_format: Optional[str] = None,
    log_file_format: Optional[str] = None,
    gpt3only: bool = False,
    gpt4only: bool = False,
    browser_name: Optional[str] = None,
    allow_downloads: bool = False,
    skip_news: bool = False,
    workspace_directory: Optional[Path] = None,
    install_plugin_deps: bool = False,
    override_ai_name: Optional[str] = None,
    override_ai_role: Optional[str] = None,
    resources: Optional[list[str]] = None,
    constraints: Optional[list[str]] = None,
    best_practices: Optional[list[str]] = None,
    override_directives: bool = False,
):
    # Set up configuration
    config = ConfigBuilder.build_config_from_env()
    # Storage
    local = config.file_storage_backend == FileStorageBackendName.LOCAL
    restrict_to_root = not local or config.restrict_to_workspace
    file_storage = get_storage(
        config.file_storage_backend, root_path="data", restrict_to_root=restrict_to_root
    )
    file_storage.initialize()

    # TODO: fill in llm values here
    assert_config_has_openai_api_key(config)

    apply_overrides_to_config(
        config=config,
        continuous=continuous,
        continuous_limit=continuous_limit,
        ai_settings_file=ai_settings,
        prompt_settings_file=prompt_settings,
        skip_reprompt=skip_reprompt,
        speak=speak,
        debug=debug,
        log_level=log_level,
        log_format=log_format,
        log_file_format=log_file_format,
        gpt3only=gpt3only,
        gpt4only=gpt4only,
        browser_name=browser_name,
        allow_downloads=allow_downloads,
        skip_news=skip_news,
    )

    # Set up logging module
    configure_logging(
        **config.logging.dict(),
        tts_config=config.tts_config,
    )

    llm_provider = _configure_openai_provider(config)

    logger = logging.getLogger(__name__)

    if config.continuous_mode:
        for line in get_legal_warning().split("\n"):
            logger.warning(
                extra={
                    "title": "LEGAL:",
                    "title_color": Fore.RED,
                    "preserve_color": True,
                },
                msg=markdown_to_ansi_style(line),
            )

    if not config.skip_news:
        print_motd(config, logger)
        print_git_branch_info(logger)
        print_python_version_info(logger)
        print_attribute("Smart LLM", config.smart_llm)
        print_attribute("Fast LLM", config.fast_llm)
        print_attribute("Browser", config.selenium_web_browser)
        if config.continuous_mode:
            print_attribute("Continuous Mode", "ENABLED", title_color=Fore.YELLOW)
            if continuous_limit:
                print_attribute("Continuous Limit", config.continuous_limit)
        if config.tts_config.speak_mode:
            print_attribute("Speak Mode", "ENABLED")
        if ai_settings:
            print_attribute("Using AI Settings File", ai_settings)
        if prompt_settings:
            print_attribute("Using Prompt Settings File", prompt_settings)
        if config.allow_downloads:
            print_attribute("Native Downloading", "ENABLED")
        if we_are_running_in_a_docker_container() or is_docker_available():
            print_attribute("Code Execution", "ENABLED")
        else:
            print_attribute(
                "Code Execution",
                "DISABLED (Docker unavailable)",
                title_color=Fore.YELLOW,
            )

    if install_plugin_deps:
        install_plugin_dependencies()

    config.plugins = scan_plugins(config)
    configure_chat_plugins(config)

    # Let user choose an existing agent to run
    agent_manager = AgentManager(file_storage)
    existing_agents = agent_manager.list_agents()
    load_existing_agent = ""
    if existing_agents:
        print(
            "Existing agents\n---------------\n"
            + "\n".join(f"{i} - {id}" for i, id in enumerate(existing_agents, 1))
        )
        load_existing_agent = await clean_input(
            config,
            "Enter the number or name of the agent to run,"
            " or hit enter to create a new one:",
        )
        if re.match(r"^\d+$", load_existing_agent):
            load_existing_agent = existing_agents[int(load_existing_agent) - 1]
        elif load_existing_agent and load_existing_agent not in existing_agents:
            logger.info(
                f"Unknown agent '{load_existing_agent}', "
                f"creating a new one instead.",
                extra={"color": Fore.YELLOW},
            )
            load_existing_agent = ""

    # Either load existing or set up new agent state
    agent = None
    agent_state = None

    ############################
    # Resume an Existing Agent #
    ############################
    if load_existing_agent:
        agent_state = agent_manager.load_agent_state(load_existing_agent)
        while True:
            answer = await clean_input(config, "Resume? [Y/n]")
            if answer.lower() == "y":
                break
            elif answer.lower() == "n":
                agent_state = None
                break
            else:
                print("Please respond with 'y' or 'n'")

    if agent_state:
        agent = configure_agent_with_state(
            state=agent_state,
            app_config=config,
            file_storage=file_storage,
            llm_provider=llm_provider,
        )
        apply_overrides_to_ai_settings(
            ai_profile=agent.state.ai_profile,
            directives=agent.state.directives,
            override_name=override_ai_name,
            override_role=override_ai_role,
            resources=resources,
            constraints=constraints,
            best_practices=best_practices,
            replace_directives=override_directives,
        )

        # If any of these are specified as arguments,
        #  assume the user doesn't want to revise them
        if not any(
            [
                override_ai_name,
                override_ai_role,
                resources,
                constraints,
                best_practices,
            ]
        ):
            ai_profile, ai_directives = await interactively_revise_ai_settings(
                ai_profile=agent.state.ai_profile,
                directives=agent.state.directives,
                app_config=config,
            )
        else:
            logger.info("AI config overrides specified through CLI; skipping revision")

    ######################
    # Set up a new Agent #
    ######################
    if not agent:
        task = await clean_input(
            config,
            "Enter the task that you want AutoGPT to execute,"
            " with as much detail as possible:",
        )
        base_ai_directives = AIDirectives.from_file(config.prompt_settings_file)

        ai_profile, task_oriented_ai_directives = await generate_agent_profile_for_task(
            task,
            app_config=config,
            llm_provider=llm_provider,
        )
        ai_directives = base_ai_directives + task_oriented_ai_directives
        apply_overrides_to_ai_settings(
            ai_profile=ai_profile,
            directives=ai_directives,
            override_name=override_ai_name,
            override_role=override_ai_role,
            resources=resources,
            constraints=constraints,
            best_practices=best_practices,
            replace_directives=override_directives,
        )

        # If any of these are specified as arguments,
        #  assume the user doesn't want to revise them
        if not any(
            [
                override_ai_name,
                override_ai_role,
                resources,
                constraints,
                best_practices,
            ]
        ):
            ai_profile, ai_directives = await interactively_revise_ai_settings(
                ai_profile=ai_profile,
                directives=ai_directives,
                app_config=config,
            )
        else:
            logger.info("AI config overrides specified through CLI; skipping revision")

        agent = create_agent(
            agent_id=agent_manager.generate_id(ai_profile.ai_name),
            task=task,
            ai_profile=ai_profile,
            directives=ai_directives,
            app_config=config,
            file_storage=file_storage,
            llm_provider=llm_provider,
        )

        if not agent.config.allow_fs_access:
            logger.info(
                f"{Fore.YELLOW}"
                "NOTE: All files/directories created by this agent can be found "
                f"inside its workspace at:{Fore.RESET} {agent.workspace.root}",
                extra={"preserve_color": True},
            )

    #################
    # Run the Agent #
    #################
    try:
        await run_interaction_loop(agent)
    except AgentTerminated:
        agent_id = agent.state.agent_id
        logger.info(f"Saving state of {agent_id}...")

        # Allow user to Save As other ID
        save_as_id = (
            await clean_input(
                config,
                f"Press enter to save as '{agent_id}',"
                " or enter a different ID to save to:",
            )
            or agent_id
        )
        if save_as_id and save_as_id != agent_id:
            agent.change_agent_id(save_as_id)
            # TODO: allow many-to-one relations of agents and workspaces

        await agent.save_state()


@coroutine
async def run_auto_gpt_server(
    prompt_settings: Optional[Path] = None,
    debug: bool = False,
    log_level: Optional[str] = None,
    log_format: Optional[str] = None,
    log_file_format: Optional[str] = None,
    gpt3only: bool = False,
    gpt4only: bool = False,
    browser_name: Optional[str] = None,
    allow_downloads: bool = False,
    install_plugin_deps: bool = False,
):
    from .agent_protocol_server import AgentProtocolServer

    config = ConfigBuilder.build_config_from_env()

    # Storage
    local = config.file_storage_backend == FileStorageBackendName.LOCAL
    restrict_to_root = not local or config.restrict_to_workspace
    file_storage = get_storage(
        config.file_storage_backend, root_path="data", restrict_to_root=restrict_to_root
    )
    file_storage.initialize()

    # TODO: fill in llm values here
    assert_config_has_openai_api_key(config)

    apply_overrides_to_config(
        config=config,
        prompt_settings_file=prompt_settings,
        debug=debug,
        log_level=log_level,
        log_format=log_format,
        log_file_format=log_file_format,
        gpt3only=gpt3only,
        gpt4only=gpt4only,
        browser_name=browser_name,
        allow_downloads=allow_downloads,
    )

    # Set up logging module
    configure_logging(
        **config.logging.dict(),
        tts_config=config.tts_config,
    )

    llm_provider = _configure_openai_provider(config)

    if install_plugin_deps:
        install_plugin_dependencies()

    config.plugins = scan_plugins(config)

    # Set up & start server
    database = AgentDB(
        database_string=os.getenv("AP_SERVER_DB_URL", "sqlite:///data/ap_server.db"),
        debug_enabled=debug,
    )
    port: int = int(os.getenv("AP_SERVER_PORT", default=8000))
    server = AgentProtocolServer(
        app_config=config,
        database=database,
        file_storage=file_storage,
        llm_provider=llm_provider,
    )
    await server.start(port=port)

    logging.getLogger().info(
        f"Total OpenAI session cost: "
        f"${round(sum(b.total_cost for b in server._task_budgets.values()), 2)}"
    )


def _configure_openai_provider(config: Config) -> OpenAIProvider:
    """Create a configured OpenAIProvider object.

    Args:
        config: The program's configuration.

    Returns:
        A configured OpenAIProvider object.
    """
    if config.openai_credentials is None:
        raise RuntimeError("OpenAI key is not configured")

    openai_settings = OpenAIProvider.default_settings.copy(deep=True)
    openai_settings.credentials = config.openai_credentials
    return OpenAIProvider(
        settings=openai_settings,
        logger=logging.getLogger("OpenAIProvider"),
    )


def _get_cycle_budget(continuous_mode: bool, continuous_limit: int) -> int | float:
    # Translate from the continuous_mode/continuous_limit config
    # to a cycle_budget (maximum number of cycles to run without checking in with the
    # user) and a count of cycles_remaining before we check in..
    if continuous_mode:
        cycle_budget = continuous_limit if continuous_limit else math.inf
    else:
        cycle_budget = 1

    return cycle_budget


class UserFeedback(str, enum.Enum):
    """Enum for user feedback."""

    AUTHORIZE = "GENERATE NEXT COMMAND JSON"
    EXIT = "EXIT"
    TEXT = "TEXT"


async def run_interaction_loop(
    agent: "Agent",
) -> None:
    """Run the main interaction loop for the agent.

    Args:
        agent: The agent to run the interaction loop for.

    Returns:
        None
    """
    # These contain both application config and agent config, so grab them here.
    legacy_config = agent.legacy_config
    ai_profile = agent.ai_profile
    logger = logging.getLogger(__name__)

    cycle_budget = cycles_remaining = _get_cycle_budget(
        legacy_config.continuous_mode, legacy_config.continuous_limit
    )
    spinner = Spinner(
        "Thinking...", plain_output=legacy_config.logging.plain_console_output
    )
    stop_reason = None

    def graceful_agent_interrupt(signum: int, frame: Optional[FrameType]) -> None:
        nonlocal cycle_budget, cycles_remaining, spinner, stop_reason
        if stop_reason:
            logger.error("Quitting immediately...")
            sys.exit()
        if cycles_remaining in [0, 1]:
            logger.warning("Interrupt signal received: shutting down gracefully.")
            logger.warning(
                "Press Ctrl+C again if you want to stop AutoGPT immediately."
            )
            stop_reason = AgentTerminated("Interrupt signal received")
        else:
            restart_spinner = spinner.running
            if spinner.running:
                spinner.stop()

            logger.error(
                "Interrupt signal received: stopping continuous command execution."
            )
            cycles_remaining = 1
            if restart_spinner:
                spinner.start()

    def handle_stop_signal() -> None:
        if stop_reason:
            raise stop_reason

    # Set up an interrupt signal for the agent.
    signal.signal(signal.SIGINT, graceful_agent_interrupt)

    #########################
    # Application Main Loop #
    #########################

    # Keep track of consecutive failures of the agent
    consecutive_failures = 0

    while cycles_remaining > 0:
        logger.debug(f"Cycle budget: {cycle_budget}; remaining: {cycles_remaining}")

        ########
        # Plan #
        ########
        handle_stop_signal()
        # Have the agent determine the next action to take.
        with spinner:
            try:
                (
                    command_name,
                    command_args,
                    assistant_reply_dict,
                ) = await agent.propose_action()
            except InvalidAgentResponseError as e:
                logger.warning(f"The agent's thoughts could not be parsed: {e}")
                consecutive_failures += 1
                if consecutive_failures >= 3:
                    logger.error(
                        "The agent failed to output valid thoughts"
                        f" {consecutive_failures} times in a row. Terminating..."
                    )
                    raise AgentTerminated(
                        "The agent failed to output valid thoughts"
                        f" {consecutive_failures} times in a row."
                    )
                continue

        consecutive_failures = 0

        ###############
        # Update User #
        ###############
        # Print the assistant's thoughts and the next command to the user.
        update_user(
            ai_profile,
            command_name,
            command_args,
            assistant_reply_dict,
            speak_mode=legacy_config.tts_config.speak_mode,
        )

        ##################
        # Get user input #
        ##################
        handle_stop_signal()
        if cycles_remaining == 1:  # Last cycle
            user_feedback, user_input, new_cycles_remaining = await get_user_feedback(
                legacy_config,
                ai_profile,
            )

            if user_feedback == UserFeedback.AUTHORIZE:
                if new_cycles_remaining is not None:
                    # Case 1: User is altering the cycle budget.
                    if cycle_budget > 1:
                        cycle_budget = new_cycles_remaining + 1
                    # Case 2: User is running iteratively and
                    #   has initiated a one-time continuous cycle
                    cycles_remaining = new_cycles_remaining + 1
                else:
                    # Case 1: Continuous iteration was interrupted -> resume
                    if cycle_budget > 1:
                        logger.info(
                            f"The cycle budget is {cycle_budget}.",
                            extra={
                                "title": "RESUMING CONTINUOUS EXECUTION",
                                "title_color": Fore.MAGENTA,
                            },
                        )
                    # Case 2: The agent used up its cycle budget -> reset
                    cycles_remaining = cycle_budget + 1
                logger.info(
                    "-=-=-=-=-=-=-= COMMAND AUTHORISED BY USER -=-=-=-=-=-=-=",
                    extra={"color": Fore.MAGENTA},
                )
            elif user_feedback == UserFeedback.EXIT:
                logger.warning("Exiting...")
                exit()
            else:  # user_feedback == UserFeedback.TEXT
                command_name = "human_feedback"
        else:
            user_input = ""
            # First log new-line so user can differentiate sections better in console
            print()
            if cycles_remaining != math.inf:
                # Print authorized commands left value
                print_attribute(
                    "AUTHORIZED_COMMANDS_LEFT", cycles_remaining, title_color=Fore.CYAN
                )

        ###################
        # Execute Command #
        ###################
        # Decrement the cycle counter first to reduce the likelihood of a SIGINT
        # happening during command execution, setting the cycles remaining to 1,
        # and then having the decrement set it to 0, exiting the application.
        if command_name != "human_feedback":
            cycles_remaining -= 1

        if not command_name:
            continue

        handle_stop_signal()

        if command_name:
            result = await agent.execute(command_name, command_args, user_input)

            if result.status == "success":
                logger.info(
                    result, extra={"title": "SYSTEM:", "title_color": Fore.YELLOW}
                )
            elif result.status == "error":
                logger.warning(
                    f"Command {command_name} returned an error: "
                    f"{result.error or result.reason}"
                )


def update_user(
    ai_profile: AIProfile,
    command_name: CommandName,
    command_args: CommandArgs,
    assistant_reply_dict: AgentThoughts,
    speak_mode: bool = False,
) -> None:
    """Prints the assistant's thoughts and the next command to the user.

    Args:
        config: The program's configuration.
        ai_profile: The AI's personality/profile
        command_name: The name of the command to execute.
        command_args: The arguments for the command.
        assistant_reply_dict: The assistant's reply.
    """
    logger = logging.getLogger(__name__)

    print_assistant_thoughts(
        ai_name=ai_profile.ai_name,
        assistant_reply_json_valid=assistant_reply_dict,
        speak_mode=speak_mode,
    )

    if speak_mode:
        speak(f"I want to execute {command_name}")

    # First log new-line so user can differentiate sections better in console
    print()
    logger.info(
        f"COMMAND = {Fore.CYAN}{remove_ansi_escape(command_name)}{Style.RESET_ALL}  "
        f"ARGUMENTS = {Fore.CYAN}{command_args}{Style.RESET_ALL}",
        extra={
            "title": "NEXT ACTION:",
            "title_color": Fore.CYAN,
            "preserve_color": True,
        },
    )


async def get_user_feedback(
    config: Config,
    ai_profile: AIProfile,
) -> tuple[UserFeedback, str, int | None]:
    """Gets the user's feedback on the assistant's reply.

    Args:
        config: The program's configuration.
        ai_profile: The AI's configuration.

    Returns:
        A tuple of the user's feedback, the user's input, and the number of
        cycles remaining if the user has initiated a continuous cycle.
    """
    logger = logging.getLogger(__name__)

    # ### GET USER AUTHORIZATION TO EXECUTE COMMAND ###
    # Get key press: Prompt the user to press enter to continue or escape
    # to exit
    logger.info(
        f"Enter '{config.authorise_key}' to authorise command, "
        f"'{config.authorise_key} -N' to run N continuous commands, "
        f"'{config.exit_key}' to exit program, or enter feedback for "
        f"{ai_profile.ai_name}..."
    )

    user_feedback = None
    user_input = ""
    new_cycles_remaining = None

    while user_feedback is None:
        # Get input from user
        if config.chat_messages_enabled:
            console_input = await clean_input(config, "Waiting for your response...")
        else:
            console_input = await clean_input(
                config, Fore.MAGENTA + "Input:" + Style.RESET_ALL
            )

        # Parse user input
        if console_input.lower().strip() == config.authorise_key:
            user_feedback = UserFeedback.AUTHORIZE
        elif console_input.lower().strip() == "":
            logger.warning("Invalid input format.")
        elif console_input.lower().startswith(f"{config.authorise_key} -"):
            try:
                user_feedback = UserFeedback.AUTHORIZE
                new_cycles_remaining = abs(int(console_input.split(" ")[1]))
            except ValueError:
                logger.warning(
                    f"Invalid input format. "
                    f"Please enter '{config.authorise_key} -N'"
                    " where N is the number of continuous tasks."
                )
        elif console_input.lower() in [config.exit_key, "exit"]:
            user_feedback = UserFeedback.EXIT
        else:
            user_feedback = UserFeedback.TEXT
            user_input = console_input

    return user_feedback, user_input, new_cycles_remaining


def print_assistant_thoughts(
    ai_name: str,
    assistant_reply_json_valid: dict,
    speak_mode: bool = False,
) -> None:
    logger = logging.getLogger(__name__)

    assistant_thoughts_reasoning = None
    assistant_thoughts_plan = None
    assistant_thoughts_speak = None
    assistant_thoughts_criticism = None

    assistant_thoughts = assistant_reply_json_valid.get("thoughts", {})
    assistant_thoughts_text = remove_ansi_escape(assistant_thoughts.get("text", ""))
    if assistant_thoughts:
        assistant_thoughts_reasoning = remove_ansi_escape(
            assistant_thoughts.get("reasoning", "")
        )
        assistant_thoughts_plan = remove_ansi_escape(assistant_thoughts.get("plan", ""))
        assistant_thoughts_criticism = remove_ansi_escape(
            assistant_thoughts.get("self_criticism", "")
        )
        assistant_thoughts_speak = remove_ansi_escape(
            assistant_thoughts.get("speak", "")
        )
    print_attribute(
        f"{ai_name.upper()} THOUGHTS", assistant_thoughts_text, title_color=Fore.YELLOW
    )
    print_attribute("REASONING", assistant_thoughts_reasoning, title_color=Fore.YELLOW)
    if assistant_thoughts_plan:
        print_attribute("PLAN", "", title_color=Fore.YELLOW)
        # If it's a list, join it into a string
        if isinstance(assistant_thoughts_plan, list):
            assistant_thoughts_plan = "\n".join(assistant_thoughts_plan)
        elif isinstance(assistant_thoughts_plan, dict):
            assistant_thoughts_plan = str(assistant_thoughts_plan)

        # Split the input_string using the newline character and dashes
        lines = assistant_thoughts_plan.split("\n")
        for line in lines:
            line = line.lstrip("- ")
            logger.info(line.strip(), extra={"title": "- ", "title_color": Fore.GREEN})
    print_attribute(
        "CRITICISM", f"{assistant_thoughts_criticism}", title_color=Fore.YELLOW
    )

    # Speak the assistant's thoughts
    if assistant_thoughts_speak:
        if speak_mode:
            speak(assistant_thoughts_speak)
        else:
            print_attribute("SPEAK", assistant_thoughts_speak, title_color=Fore.YELLOW)


def remove_ansi_escape(s: str) -> str:
    return s.replace("\x1B", "")<|MERGE_RESOLUTION|>--- conflicted
+++ resolved
@@ -16,14 +16,11 @@
 from colorama import Fore, Style
 from forge.sdk.db import AgentDB
 
-<<<<<<< HEAD
 from autogpt.commands.execute_code import (
     is_docker_available,
     we_are_running_in_a_docker_container,
 )
-=======
 from autogpt.file_storage import FileStorageBackendName, get_storage
->>>>>>> 37904a0f
 
 if TYPE_CHECKING:
     from autogpt.agents.agent import Agent
