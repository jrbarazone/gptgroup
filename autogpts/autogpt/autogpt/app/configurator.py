--- conflicted
+++ resolved
@@ -11,12 +11,7 @@
 from autogpt import utils
 from autogpt.config import Config
 from autogpt.config.config import GPT_3_MODEL, GPT_4_MODEL
-<<<<<<< HEAD
 from autogpt.core.resource.model_providers import ModelName, MultiProvider
-from autogpt.logs.config import LogFormatName
-=======
-from autogpt.core.resource.model_providers.openai import OpenAIModelName, OpenAIProvider
->>>>>>> 6ff02677
 from autogpt.logs.helpers import request_user_double_check
 from autogpt.memory.vector import get_supported_memory_backends
 
@@ -155,19 +150,11 @@
 
 
 async def check_model(
-<<<<<<< HEAD
     model_name: ModelName, model_type: Literal["smart_llm", "fast_llm"]
 ) -> ModelName:
     """Check if model is available for use. If not, return gpt-3.5-turbo."""
     multi_provider = MultiProvider()
     models = await multi_provider.get_available_models()
-=======
-    model_name: OpenAIModelName, model_type: Literal["smart_llm", "fast_llm"]
-) -> OpenAIModelName:
-    """Check if model is available for use. If not, return gpt-3.5-turbo."""
-    openai = OpenAIProvider()
-    models = await openai.get_available_models()
->>>>>>> 6ff02677
 
     if any(model_name == m.name for m in models):
         return model_name
