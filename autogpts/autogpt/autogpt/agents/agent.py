from __future__ import annotations

import inspect
import logging
import time
from datetime import datetime
from typing import TYPE_CHECKING, Optional

if TYPE_CHECKING:
    from autogpt.config import Config
    from autogpt.models.command_registry import CommandRegistry

from pydantic import Field

from autogpt.core.configuration import Configurable
from autogpt.core.prompting import ChatPrompt
from autogpt.core.resource.model_providers import (
    ChatMessage,
    BaseChatModelProvider,
    ChatModelResponse,
)
from autogpt.llm.api_manager import ApiManager
from autogpt.logs.log_cycle import (
    CURRENT_CONTEXT_FILE_NAME,
    NEXT_ACTION_FILE_NAME,
    USER_INPUT_FILE_NAME,
    LogCycleHandler,
)
from autogpt.models.action_history import (
    Action,
    ActionErrorResult,
    ActionInterruptedByHuman,
    ActionResult,
    ActionSuccessResult,
)
from autogpt.models.command import CommandOutput
from autogpt.models.context_item import ContextItem

from .base import BaseAgent, BaseAgentConfiguration, BaseAgentSettings
from .features.context import ContextMixin
from .features.file_workspace import FileWorkspaceMixin
from .features.watchdog import WatchdogMixin
from .prompt_strategies.one_shot import (
    OneShotAgentPromptConfiguration,
    OneShotAgentPromptStrategy,
)
from .utils.exceptions import AgentException, CommandExecutionError, UnknownCommandError

logger = logging.getLogger(__name__)


class AgentConfiguration(BaseAgentConfiguration):
    pass


class AgentSettings(BaseAgentSettings):
    config: AgentConfiguration = Field(default_factory=AgentConfiguration)
    prompt_config: OneShotAgentPromptConfiguration = Field(
        default_factory=(
            lambda: OneShotAgentPromptStrategy.default_configuration.copy(deep=True)
        )
    )


class Agent(
    ContextMixin,
    FileWorkspaceMixin,
    WatchdogMixin,
    BaseAgent,
    Configurable[AgentSettings],
):
    """AutoGPT's primary Agent; uses one-shot prompting."""

    default_settings: AgentSettings = AgentSettings(
        name="Agent",
        description=__doc__,
    )

    def __init__(
        self,
        settings: AgentSettings,
        llm_provider: BaseChatModelProvider,
        command_registry: CommandRegistry,
        legacy_config: Config,
    ):
        prompt_strategy = OneShotAgentPromptStrategy(
            configuration=settings.prompt_config,
            logger=logger,
        )
        super().__init__(
            settings=settings,
            llm_provider=llm_provider,
            prompt_strategy=prompt_strategy,
            command_registry=command_registry,
            legacy_config=legacy_config,
        )

        self.created_at = datetime.now().strftime("%Y%m%d_%H%M%S")
        """Timestamp the agent was created; only used for structured debug logging."""

        self.log_cycle_handler = LogCycleHandler()
        """LogCycleHandler for structured debug logging."""

    def build_prompt(
        self,
        *args,
        extra_messages: Optional[list[ChatMessage]] = None,
        include_os_info: Optional[bool] = None,
        **kwargs,
    ) -> ChatPrompt:
<<<<<<< HEAD
        if extra_messages is None:
=======
        if not extra_messages:
>>>>>>> 1a30d001
            extra_messages = []

        # Clock
        extra_messages.append(
            ChatMessage.system(f"The current time and date is {time.strftime('%c')}"),
        )

        # Add budget information (if any) to prompt
        api_manager = ApiManager()
        if api_manager.get_total_budget() > 0.0:
            remaining_budget = (
                api_manager.get_total_budget() - api_manager.get_total_cost()
            )
            if remaining_budget < 0:
                remaining_budget = 0

            budget_msg = ChatMessage.system(
                f"Your remaining API budget is ${remaining_budget:.3f}"
                + (
                    " BUDGET EXCEEDED! SHUT DOWN!\n\n"
                    if remaining_budget == 0
                    else " Budget very nearly exceeded! Shut down gracefully!\n\n"
                    if remaining_budget < 0.005
                    else " Budget nearly exceeded. Finish up.\n\n"
                    if remaining_budget < 0.01
                    else ""
                ),
            )
            logger.debug(budget_msg)
            extra_messages.append(budget_msg)

        if include_os_info is None:
            include_os_info = self.legacy_config.execute_local_commands

        return super().build_prompt(
            *args,
            extra_messages=extra_messages,
            include_os_info=include_os_info,
            **kwargs,
        )

    def on_before_think(self, *args, **kwargs) -> ChatPrompt:
        prompt = super().on_before_think(*args, **kwargs)

        self.log_cycle_handler.log_count_within_cycle = 0
        self.log_cycle_handler.log_cycle(
            self.ai_profile.ai_name,
            self.created_at,
            self.config.cycle_count,
            prompt.raw(),
            CURRENT_CONTEXT_FILE_NAME,
        )
        return prompt

    def parse_and_process_response(
        self, llm_response: ChatModelResponse, *args, **kwargs
    ) -> Agent.ThoughtProcessOutput:
        for plugin in self.config.plugins:
            if not plugin.can_handle_post_planning():
                continue
            llm_response.response["content"] = plugin.post_planning(
                llm_response.response.get("content", "")
            )

        (
            command_name,
            arguments,
            assistant_reply_dict,
        ) = self.prompt_strategy.parse_response_content(llm_response.response)

        self.log_cycle_handler.log_cycle(
            self.ai_profile.ai_name,
            self.created_at,
            self.config.cycle_count,
            assistant_reply_dict,
            NEXT_ACTION_FILE_NAME,
        )

        self.event_history.register_action(
            Action(
                name=command_name,
                args=arguments,
                reasoning=assistant_reply_dict["thoughts"]["reasoning"],
            )
        )

        return command_name, arguments, assistant_reply_dict

    async def execute(
        self,
        command_name: str,
        command_args: dict[str, str] = {},
        user_input: str = "",
    ) -> ActionResult:
        result: ActionResult

        if command_name == "human_feedback":
            result = ActionInterruptedByHuman(feedback=user_input)
            self.log_cycle_handler.log_cycle(
                self.ai_profile.ai_name,
                self.created_at,
                self.config.cycle_count,
                user_input,
                USER_INPUT_FILE_NAME,
            )

        else:
            for plugin in self.config.plugins:
                if not plugin.can_handle_pre_command():
                    continue
                command_name, command_args = plugin.pre_command(
                    command_name, command_args
                )

            try:
                return_value = await execute_command(
                    command_name=command_name,
                    arguments=command_args,
                    agent=self,
                )

                # Intercept ContextItem if one is returned by the command
                if type(return_value) == tuple and isinstance(
                    return_value[1], ContextItem
                ):
                    context_item = return_value[1]
                    return_value = return_value[0]
                    logger.debug(
                        f"Command {command_name} returned a ContextItem: {context_item}"
                    )
                    self.context.add(context_item)

                result = ActionSuccessResult(outputs=return_value)
            except AgentException as e:
                result = ActionErrorResult(reason=e.message, error=e)

            result_tlength = self.llm_provider.count_tokens(str(result), self.llm.name)
            if result_tlength > self.send_token_limit // 3:
                result = ActionErrorResult(
                    reason=f"Command {command_name} returned too much output. "
                    "Do not execute this command again with the same arguments."
                )

            for plugin in self.config.plugins:
                if not plugin.can_handle_post_command():
                    continue
                if result.status == "success":
                    result.outputs = plugin.post_command(command_name, result.outputs)
                elif result.status == "error":
                    result.reason = plugin.post_command(command_name, result.reason)

        # Update action history
        self.event_history.register_result(result)

        return result


#############
# Utilities #
#############


async def execute_command(
    command_name: str,
    arguments: dict[str, str],
    agent: Agent,
) -> CommandOutput:
    """Execute the command and return the result

    Args:
        command_name (str): The name of the command to execute
        arguments (dict): The arguments for the command
        agent (Agent): The agent that is executing the command

    Returns:
        str: The result of the command
    """
    # Execute a native command with the same name or alias, if it exists
    if command := agent.command_registry.get_command(command_name):
        try:
            result = command(**arguments, agent=agent)
            if inspect.isawaitable(result):
                return await result
            return result
        except AgentException:
            raise
        except Exception as e:
            raise CommandExecutionError(str(e))

    # Handle non-native commands (e.g. from plugins)
    if agent._prompt_scratchpad:
        for name, command in agent._prompt_scratchpad.commands.items():
            if (
                command_name == name
                or command_name.lower() == command.description.lower()
            ):
                try:
                    return command.method(**arguments)
                except AgentException:
                    raise
                except Exception as e:
                    raise CommandExecutionError(str(e))

    raise UnknownCommandError(
        f"Cannot execute command '{command_name}': unknown command."
    )<|MERGE_RESOLUTION|>--- conflicted
+++ resolved
@@ -108,11 +108,7 @@
         include_os_info: Optional[bool] = None,
         **kwargs,
     ) -> ChatPrompt:
-<<<<<<< HEAD
-        if extra_messages is None:
-=======
         if not extra_messages:
->>>>>>> 1a30d001
             extra_messages = []
 
         # Clock
