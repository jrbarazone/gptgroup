--- conflicted
+++ resolved
@@ -16,26 +16,13 @@
 )
 
 from colorama import Fore
-<<<<<<< HEAD
 from forge.agent import protocols as _protocols
 from forge.agent.components import (
-=======
-from pydantic import BaseModel, Field, validator
-
-if TYPE_CHECKING:
-    from autogpt.core.resource.model_providers.schema import (
-        ChatModelInfo,
-    )
-    from autogpt.models.action_history import ActionResult
-
-from autogpt.agents import protocols as _protocols
-from autogpt.agents.components import (
->>>>>>> d57ccf7e
     AgentComponent,
     ComponentEndpointError,
     EndpointPipelineError,
 )
-from forge.components.event_history import ActionResult, EpisodicActionHistory
+from forge.components.event_history import ActionResult
 from forge.config import AIDirectives, AIProfile
 from forge.config.schema import (
     Configurable,
@@ -43,7 +30,6 @@
     SystemSettings,
     UserConfigurable,
 )
-<<<<<<< HEAD
 from forge.prompts.prompt import DEFAULT_TRIGGERING_PROMPT
 from pydantic import BaseModel, Field, validator
 
@@ -52,19 +38,13 @@
         ChatModelInfo,
     )
 
-from autogpt.config import ConfigBuilder
-=======
+from autogpt.config.config import ConfigBuilder
 from autogpt.core.resource.model_providers import AssistantFunctionCall
->>>>>>> d57ccf7e
 from autogpt.core.resource.model_providers.openai import (
     OPEN_AI_CHAT_MODELS,
     OpenAIModelName,
 )
-<<<<<<< HEAD
-=======
 from autogpt.models.utils import ModelWithSummary
-from autogpt.prompts.prompt import DEFAULT_TRIGGERING_PROMPT
->>>>>>> d57ccf7e
 
 logger = logging.getLogger(__name__)
 
