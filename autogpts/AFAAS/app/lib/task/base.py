from __future__ import annotations

import abc
from logging import Logger
from typing import TYPE_CHECKING, Optional, Union, get_args

from pydantic import BaseModel, Field

from autogpts.autogpt.autogpt.core.agents import AbstractAgent
from autogpts.autogpt.autogpt.core.configuration import AFAASModel

# from autogpts.autogpt.autogpt.core.tools.schema import ToolResult
logger = Logger(name=__name__)

if TYPE_CHECKING:
    from .stack import TaskStack


class BaseTask(AFAASModel):
    """
    Model representing a task.

    Attributes:
    - responsible_agent_id: ID of the responsible agent (default is None).
    - objective: Objective of the task.
    - type: Type of the task (corresponds to TaskType, but due to certain issues, it's defined as str).
    - priority: Priority of the task.
    - ready_criteria: List of criteria to consider the task as ready.
    - acceptance_criteria: List of criteria to accept the task.
    - context: Context of the task (default is a new TaskContext).

    Example:
        >>> task = Task(objective="Write a report", type="write", priority=2, ready_criteria=["Gather info"], acceptance_criteria=["Approved by manager"])
        >>> print(task.objective)
        "Write a report"
    """

    class Config(AFAASModel.Config):
        # This is a list of Field to Exclude during serialization
        default_exclude = set(AFAASModel.Config.default_exclude) | {"subtasks", "agent"}
        json_encoders = AFAASModel.Config.json_encoders | {}

    ###
    ### GENERAL properties
    ###
    if TYPE_CHECKING:
        from autogpts.autogpt.autogpt.core.agents import BaseAgent

    agent: AbstractAgent = Field(exclude=True)

    @property
    def agent_id(self):
        return self.agent.agent_id

    task_id: str

    task_goal: str
    """ The title / Name of the task """

    task_context: Optional[str]
    """ Placeholder : Context given by RAG & other elements """

    long_decription: Optional[str]
    """ Placeholder : A longer description of the task than `task_goal` """

    ###
    ### Task Management properties
    ###
    task_history: Optional[list[dict]]

    acceptance_criteria: Optional[list[str]] = []

    ###
    ### Dynamic properties
    ###
    _subtasks: Optional[TaskStack] = None

    @property
    def subtasks(self) -> TaskStack:
        if self._subtasks is None:
            from .stack import TaskStack

            self._subtasks = TaskStack(parent_task=self)
        return self._subtasks

    _default_command: str = None

    @classmethod
    def default_command(cls) -> str:
        if cls._default_command is not None:
            return cls._default_command

        try:
            import autogpts.autogpt.autogpt.core.agents.routing

            cls._default_command = "afaas_routing"
        except:
            cls._default_command = "afaas_make_initial_plan"

        return cls._default_command

    def dict_memory(self, **kwargs) -> dict:
        d = super().dict(**kwargs)

        # Iterate over each attribute of the dict
        for field, field_info in self.__fields__.items():
            field_value = getattr(self, field)

            if field_value is not None:
                field_type = field_info.outer_type_

                # Direct check for BaseTask instances
                if isinstance(field_value, BaseTask):
                    d[field] = field_value.task_id

                # Check for lists of BaseTask instances
                if isinstance(field_value, list) and issubclass(
                    get_args(field_type)[0], BaseTask
                ):
                    # Replace the list of BaseTask instances with a list of their task_ids
                    d[field] = [v.task_id for v in field_value]

                # # Check for lists of BaseTask instances
                # if isinstance(field_value, TaskStack):
                #     # Replace the list of BaseTask instances with a list of their task_ids
                #     d[field] = [v.task_id for v in field_value._task_ids]

        return self._apply_custom_encoders(data=d)

    def add_task(self, task: "BaseTask"):
        self.subtasks.add(task=task)
        self.agent.plan._register_new_task(task=task)

    def add_tasks(self, tasks: list["BaseTask"]):
        for task in tasks:
            self.add_task(task=task)

    def __getitem__(self, index: Union[int, str]):
        """
        Get a task from the plan by index or slice notation. This method is an alias for `get_task`.

        Args:
            index (Union[int, str]): The index or slice notation to retrieve a task.

        Returns:
            Task or List [BaseTask]: The task or list of tasks specified by the index or slice.

        Examples:
            >>> plan = Plan([Task("Task 1"), Task("Task 2")])
            >>> plan[0]
            Task(task_goal='Task 1')
            >>> plan[1:]
            [Task(task_goal='Task 2')]

        Raises:
            IndexError: If the index is out of range.
            ValueError: If the index type is invalid.
        """
        return self.get_task_with_index(index)

    def get_task_with_index(self, index: Union[int, str]):
        """
        Get a task from the plan by index or slice notation.

        Args:
            index (Union[int, str]): The index or slice notation to retrieve a task.

        Returns:
            Task or List [BaseTask]: The task or list of tasks specified by the index or slice.

        Examples:
            >>> plan = Plan([Task("Task 1"), Task("Task 2")])
            >>> plan.get_task(0)
            Task(task_goal='Task 1')
            >>> plan.get_task(':')
            [Task(task_goal='Task 1'), Task(task_goal='Task 2')]

        Raises:
            IndexError: If the index is out of range.
            ValueError: If the index type is invalid.
        """
        if isinstance(index, int):
            # Handle positive integers and negative integers
            if -len(self.subtasks) <= index < len(self.subtasks):
                return self.subtasks[index]
            else:
                raise IndexError("Index out of range")
        elif isinstance(index, str) and index.startswith(":") and index[1:].isdigit():
            # Handle notation like ":-1"
            start = 0 if index[1:] == "" else int(index[1:])
            return self.subtasks[start:]
        else:
            raise ValueError("Invalid index type")

    ###
    ### FIXME : To test
    ###
    def remove_task(self, task_id: str):
        logger.error(
            """FUNCTION NOT WORKING :
                     1. We now manage multiple predecessor
                     2. Tasks should not be deleted but managed by state"""
        )

        # 1. Set all task_predecessors_id to null if they reference the task to be removed
        def clear_predecessors(task: BaseTask):
            if task_id in task.task_predecessors_id:
                task.task_predecessors_id.remove(task_id)
            for subtask in task.subtasks or []:
                clear_predecessors(subtask)

        # 2. Remove leaves with status "DONE" if ALL their siblings have this status
        def should_remove_siblings(
            task: BaseTask, task_parent: Optional[BaseTask] = None
        ) -> bool:
            # If it's a leaf and has a parent
            if not task.subtasks and task_parent:
                all_done = all(st.status == "DONE" for st in task_parent.subtasks)
                if all_done:
                    # Delete the Task objects
                    for st in task_parent.subtasks:
                        del st
                    task_parent.subtasks = None  # or []
                return all_done
            # elif task.subtasks:
            #     for st in task.subtasks:
            #         should_remove_siblings(st, task)
            return False

        for task in self.subtasks:
            should_remove_siblings(task)
            clear_predecessors(task)

<<<<<<< HEAD
    def find_ready_tasks(self) -> list[BaseTask]:
=======
    def get_ready_leaf_tasks(self) -> list[BaseTask]:
>>>>>>> 8223b568
        """
        Get tasks that have status "READY", no subtasks, and no task_predecessors_id.

        Returns:
            List [BaseTask]: A list of tasks meeting the specified criteria.
        """
        logger.notice(
            "Deprecated : Recommended functions are:\n"
            + "- Plan.get_ready_tasks()\n"
            + "- Task.get_first_ready_task()\n"
            + "- Plan.get_next_task()\n"
        )
        ready_tasks = []

        def check_task(task: BaseTask):
            if (
                task.is_ready()
            ):
                ready_tasks.append(task)

            # Check subtasks recursively
            for subtask in task.subtasks:
                check_task(subtask)

        # Start checking from the root tasks in the plan
        for task in self.subtasks:
            check_task(task)

        return ready_tasks

<<<<<<< HEAD
    def find_first_ready_task(self) -> Optional[BaseTask]:
=======
    def get_first_ready_task(self) -> Optional[BaseTask]:
>>>>>>> 8223b568
        """
        Get the first task that has status "READY", no subtasks, and no task_predecessors_id.

        Returns:
            Task or None: The first task meeting the specified criteria or None if no such task is found.
        """

        logger.notice(
            "Deprecated : Recommended functions are:\n"
            + "- Plan.get_ready_tasks()\n"
            + "- Plan.get_first_ready_task()\n"
            + "- Plan.get_next_task()\n"
        )

        def check_task(task: BaseTask) -> Optional[BaseTask]:
            if (
                task.is_ready()
            ):
                return task

            # Check subtasks recursively
            for subtask in task.subtasks or []:
                found_task = check_task(subtask)
                if (
                    found_task is not None
                ):  # If a task is found in the subtasks, return it immediately
                    return found_task
            return None

        # Start checking from the root tasks in the plan
        for task in self.subtasks:
            found_task = check_task(task)
            if found_task:
                return found_task

        return None
<<<<<<< HEAD
        

    def find_ready_branch(self) -> list[BaseTask]:
        ready_tasks = []

        def check_task(task: BaseTask, found_ready: bool) -> bool:
            nonlocal ready_tasks
            if task.is_ready():
                ready_tasks.append(task)
                return True

            # If a ready task has already been found in this branch, check only siblings
            if found_ready:
                return False

            # Check subtasks
            for subtask in task.subtasks:
                if check_task(subtask, found_ready):
                    found_ready = True

            return found_ready

        # Start checking from the root tasks in the plan
        for task in self.subtasks:
            if check_task(task, False):
                break  # Break after finding the first ready task and its siblings

        return ready_tasks
        
=======

>>>>>>> 8223b568
    @staticmethod
    def info_parse_task(task: BaseTask) -> str:
        from .task import Task

        parsed_response = f"Agent Plan:\n"
        task: Task
        for i, task in enumerate(task.subtasks):
            parsed_response += f"{i+1}. {task.task_id} - {task.task_goal}\n"
            parsed_response += f"Description {task.long_decription}\n"
            # parsed_response += f"Task type: {task.type}  "
            # parsed_response += f"Priority: {task.priority}\n"
            parsed_response += f"Predecessors:\n"
            for j, predecessor in enumerate(task.task_predecessors):
                parsed_response += f"    {j+1}. {predecessor}\n"
            parsed_response += f"Successors:\n"
            for j, succesors in enumerate(task.task_successors):
                parsed_response += f"    {j+1}. {succesors}\n"
            parsed_response += f"Acceptance Criteria:\n"
            for j, criteria in enumerate(task.acceptance_criteria):
                parsed_response += f"    {j+1}. {criteria}\n"
            parsed_response += "\n"

        return parsed_response

    def dump(self, depth=0) -> dict:
        if depth < 0:
            raise ValueError("Depth must be a non-negative integer.")

        # Initialize the return dictionary
        return_dict = self.dict()

        # Recursively process subtasks up to the specified depth
        if depth > 0 and self.subtasks:
            return_dict["subtasks"] = [
                subtask.dump(depth=depth - 1) for subtask in self.subtasks
            ]

        return return_dict

    def find_task(self, task_id: str):
        """
        Recursively searches for a task with the given task_id in the tree of tasks.
        """
        logger.warning("Deprecated : Recommended function is Plan.get_task()")
        # Check current task
        if self.task_id == task_id:
            return self

        # If there are subtasks, recursively check them
        if self.subtasks:
            for subtask in self.subtasks:
                found_task = subtask.find_task(task_id=task_id)
                if found_task:
                    return found_task
        return None

    def find_task_path_with_id(self, search_task_id: str):
        """
        Recursively searches for a task with the given task_id and its parent tasks.
        Returns the parent task and all child tasks on the path to the desired task.
        """

        logger.warning("Deprecated : Recommended function is Task.find_task_path()")

        if self.task_id == search_task_id:
            return self

        if self.subtasks:
            for subtask in self.subtasks:
                found_task = subtask.find_task_path_with_id(search_task_id)
                if found_task:
                    return [self] + [found_task]
        return None

    #
    @abc.abstractmethod
    def create_in_db(self, agent: BaseAgent):
        ...


# Need to resolve the circular dependency between Task and TaskContext once both models are defined.
BaseTask.update_forward_refs()<|MERGE_RESOLUTION|>--- conflicted
+++ resolved
@@ -231,11 +231,7 @@
             should_remove_siblings(task)
             clear_predecessors(task)
 
-<<<<<<< HEAD
     def find_ready_tasks(self) -> list[BaseTask]:
-=======
-    def get_ready_leaf_tasks(self) -> list[BaseTask]:
->>>>>>> 8223b568
         """
         Get tasks that have status "READY", no subtasks, and no task_predecessors_id.
 
@@ -266,11 +262,7 @@
 
         return ready_tasks
 
-<<<<<<< HEAD
     def find_first_ready_task(self) -> Optional[BaseTask]:
-=======
-    def get_first_ready_task(self) -> Optional[BaseTask]:
->>>>>>> 8223b568
         """
         Get the first task that has status "READY", no subtasks, and no task_predecessors_id.
 
@@ -307,7 +299,6 @@
                 return found_task
 
         return None
-<<<<<<< HEAD
         
 
     def find_ready_branch(self) -> list[BaseTask]:
@@ -337,9 +328,6 @@
 
         return ready_tasks
         
-=======
-
->>>>>>> 8223b568
     @staticmethod
     def info_parse_task(task: BaseTask) -> str:
         from .task import Task
